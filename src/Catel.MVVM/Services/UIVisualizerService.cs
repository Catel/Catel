﻿#if !XAMARIN && !XAMARIN_FORMS

namespace Catel.Services
{
    using System;
    using System.Collections.Generic;
    using System.Threading.Tasks;
    using System.Windows;
    using MVVM;

    using IoC;
    using Logging;
    using Reflection;
    using Catel.Windows.Threading;
    using Threading;

#if UWP
    using global::Windows.UI.Xaml;
#else
    using System.Windows.Controls;
#endif

    /// <summary>
    /// Service to show modal or non-modal popup windows.
    /// <para/>
    /// All windows will have to be registered manually or are be resolved via the <see cref="Catel.MVVM.IViewLocator"/>.
    /// </summary>
    public partial class UIVisualizerService : ViewModelServiceBase, IUIVisualizerService
    {
        #region Fields
        private static readonly ILog Log = LogManager.GetCurrentClassLogger();

        protected readonly Dictionary<string, Type> RegisteredWindows = new Dictionary<string, Type>();

        private readonly IViewLocator _viewLocator;
        private readonly IDispatcherService _dispatcherService;
        #endregion

        /// <summary>
        /// Initializes a new instance of the <see cref="UIVisualizerService"/> class.
        /// </summary>
        /// <param name="viewLocator">The view locator.</param>
        /// <param name="dispatcherService">The dispatcher service.</param>
        /// <exception cref="ArgumentNullException">The <paramref name="viewLocator"/> is <c>null</c>.</exception>
        /// <exception cref="ArgumentNullException">The <paramref name="dispatcherService"/> is <c>null</c>.</exception>
        public UIVisualizerService(IViewLocator viewLocator, IDispatcherService dispatcherService)
        {
            Argument.IsNotNull("viewLocator", viewLocator);
            Argument.IsNotNull("dispatcherService", dispatcherService);

            _viewLocator = viewLocator;
            _dispatcherService = dispatcherService;
        }

        #region Methods
        /// <summary>
        /// Determines whether the specified name is registered.
        /// </summary>
        /// <param name="name">The name.</param>
        /// <returns><c>true</c> if the specified name is registered; otherwise, <c>false</c>.</returns>
        /// <exception cref="ArgumentException">The <paramref name="name"/> is <c>null</c> or whitespace.</exception>
        public virtual bool IsRegistered(string name)
        {
            Argument.IsNotNullOrWhitespace("name", name);

            lock (RegisteredWindows)
            {
                return RegisteredWindows.ContainsKey(name);
            }
        }

        /// <summary>
        /// Registers the specified view model and the window type. This way, Catel knowns what
        /// window to show when a specific view model window is requested.
        /// </summary>
        /// <param name="name">Name of the registered window.</param>
        /// <param name="windowType">Type of the window.</param>
        /// <param name="throwExceptionIfExists">if set to <c>true</c>, this method will throw an exception when already registered.</param>
        /// <exception cref="System.InvalidOperationException"></exception>
        /// <exception cref="ArgumentException">The <paramref name="name" /> is <c>null</c> or whitespace.</exception>
        public virtual void Register(string name, Type windowType, bool throwExceptionIfExists = true)
        {
            Argument.IsNotNullOrWhitespace("name", name);
            Argument.IsNotNull("windowType", windowType);

            lock (RegisteredWindows)
            {
                if (RegisteredWindows.TryGetValue(name, out var existingRegistration))
                {
                    if (existingRegistration != windowType && throwExceptionIfExists)
                    {
                        throw new InvalidOperationException($"View model '{name}' already registered");
                    }
                }

                RegisteredWindows[name] = windowType;

                Log.Debug("Registered view model '{0}' in combination with '{1}' in the UIVisualizerService", name, windowType.FullName);
            }
        }

        /// <summary>
        /// This unregisters the specified view model.
        /// </summary>
        /// <param name="name">Name of the registered window.</param>
        /// <returns>
        /// <c>true</c> if the view model is unregistered; otherwise <c>false</c>.
        /// </returns>
        public virtual bool Unregister(string name)
        {
            lock (RegisteredWindows)
            {
                var result = RegisteredWindows.Remove(name);
                if (result)
                {
                    Log.Debug("Unregistered view model '{0}' in UIVisualizerService", name);
                }

                return result;
            }
        }

        /// <summary>
        /// Shows a window that is registered with the specified view model in a non-modal state.
        /// </summary>
        /// <param name="viewModel">The view model.</param>
        /// <param name="completedProc">The callback procedure that will be invoked as soon as the window is closed. This value can be <c>null</c>.</param>
        /// <returns>
        /// <c>true</c> if the popup window is successfully opened; otherwise <c>false</c>.
        /// </returns>
        /// <exception cref="ArgumentNullException">The <paramref name="viewModel"/> is <c>null</c>.</exception>
        /// <exception cref="ViewModelNotRegisteredException">The <paramref name="viewModel"/> is not registered by the <see cref="Register(string,System.Type,bool)"/> method first.</exception>
        public virtual Task<UIVisualizerResult> ShowAsync(IViewModel viewModel, EventHandler<UICompletedEventArgs> completedProc = null)
        {
            Argument.IsNotNull("viewModel", viewModel);

            var result = await ShowContextAsync(new UIVisualizerContext
            {
                Data = viewModel,
                CompletedCallback = completedProc,
                IsModal = false,
            });

<<<<<<< HEAD
            return ShowAsync(viewModelTypeName, viewModel, completedProc);
=======
            return result;
>>>>>>> 55d7cd48
        }

        /// <summary>
        /// Shows a window that is registered with the specified view model in a non-modal state.
        /// </summary>
        /// <param name="name">The name that the window is registered with.</param>
        /// <param name="data">The data to set as data context. If <c>null</c>, the data context will be untouched.</param>
        /// <param name="completedProc">The callback procedure that will be invoked as soon as the window is closed. This value can be <c>null</c>.</param>
        /// <returns>
        /// <c>true</c> if the popup window is successfully opened; otherwise <c>false</c>.
        /// </returns>
        /// <exception cref="ArgumentException">The <paramref name="name"/> is <c>null</c> or whitespace.</exception>
        /// <exception cref="WindowNotRegisteredException">The <paramref name="name"/> is not registered by the <see cref="Register(string,System.Type, bool)"/> method first.</exception>
        public virtual async Task<UIVisualizerResult> ShowAsync(string name, object data, EventHandler<UICompletedEventArgs> completedProc = null)
        {
            Argument.IsNotNullOrWhitespace("name", name);

<<<<<<< HEAD
            EnsureViewIsRegistered(name);

            var window = await CreateWindowAsync(name, data, false, result => completedProc?.Invoke(result.Window, new UICompletedEventArgs(result)));
            if (window is null)
            {
                throw Log.ErrorAndCreateException<InvalidOperationException>($"Could not create window '{name}'");
            }

            var result = await ShowWindowAsync(window, data, false);
=======
            var result = await ShowContextAsync(new UIVisualizerContext
            {
                Name = name,
                Data = data,
                CompletedCallback = completedProc,
                IsModal = false,
            });

>>>>>>> 55d7cd48
            return result;
        }

        /// <summary>
        /// Shows a window that is registered with the specified view model in a modal state.
        /// </summary>
        /// <param name="viewModel">The view model.</param>
        /// <param name="completedProc">The callback procedure that will be invoked as soon as the window is closed. This value can be <c>null</c>.</param>
        /// <returns>
        /// Nullable boolean representing the dialog result.
        /// </returns>
        /// <exception cref="ArgumentNullException">The <paramref name="viewModel"/> is <c>null</c>.</exception>
        /// <exception cref="WindowNotRegisteredException">The <paramref name="viewModel"/> is not registered by the <see cref="Register(string,System.Type,bool)"/> method first.</exception>
        public virtual async Task<UIVisualizerResult> ShowDialogAsync(IViewModel viewModel, EventHandler<UICompletedEventArgs> completedProc = null)
        {
            Argument.IsNotNull("viewModel", viewModel);

            var result = await ShowContextAsync(new UIVisualizerContext
            {
                Data = viewModel,
                CompletedCallback = completedProc,
                IsModal = true,
            });

<<<<<<< HEAD
            var result = await ShowDialogAsync(viewModelTypeName, viewModel, completedProc);
=======
>>>>>>> 55d7cd48
            return result;
        }

        /// <summary>
        /// Shows a window that is registered with the specified view model in a modal state.
        /// </summary>
        /// <param name="name">The name that the window is registered with.</param>
        /// <param name="data">The data to set as data context. If <c>null</c>, the data context will be untouched.</param>
        /// <param name="completedProc">The callback procedure that will be invoked as soon as the window is closed. This value can be <c>null</c>.</param>
        /// <returns>
        /// Nullable boolean representing the dialog result.
        /// </returns>
        /// <exception cref="ArgumentException">The <paramref name="name"/> is <c>null</c> or whitespace.</exception>
        /// <exception cref="WindowNotRegisteredException">The <paramref name="name"/> is not registered by the <see cref="Register(string,System.Type,bool)"/> method first.</exception>
        public virtual async Task<UIVisualizerResult> ShowDialogAsync(string name, object data, EventHandler<UICompletedEventArgs> completedProc = null)
        {
            Argument.IsNotNullOrWhitespace("name", name);

            var result = await ShowContextAsync(new UIVisualizerContext
            {
                Name = name,
                Data = data,
                CompletedCallback = completedProc,
                IsModal = true,
            });

            return result;
        }

        /// <summary>
        /// Shows a window with the specified context.
        /// </summary>
        /// <param name="context">The context.</param>
        /// <returns>The dialog result.</returns>
        public virtual async Task<bool?> ShowContextAsync(UIVisualizerContext context)
        {
            Argument.IsNotNull("context", context);

            var viewModel = context.Data as IViewModel;
            if (viewModel is not null)
            {
                var viewModelType = viewModel.GetType();

<<<<<<< HEAD
            var window = await CreateWindowAsync(name, data, true, result => completedProc?.Invoke(result.Window, new UICompletedEventArgs(result)));
            if (window is null)
            {
                throw Log.ErrorAndCreateException<InvalidOperationException>($"Could not create window '{name}'");
=======
                RegisterViewForViewModelIfRequired(viewModelType);

                if (string.IsNullOrWhiteSpace(context.Name))
                {
                    context.Name = viewModelType.FullName;
                }
            }

            if (!string.IsNullOrWhiteSpace(context.Name))
            {
                EnsureViewIsRegistered(context.Name);
            }

            var window = await CreateWindowAsync(context);
            if (window != null)
            {
                var result = await ShowWindowAsync(window, context);
                return result;
>>>>>>> 55d7cd48
            }

            var result = await ShowWindowAsync(window, data, true);
            return result;
        }

        /// <summary>
        /// Ensures that the specified view is registered.
        /// </summary>
        /// <param name="name">The name.</param>
        /// <exception cref="WindowNotRegisteredException"></exception>
        protected virtual void EnsureViewIsRegistered(string name)
        {
            lock (RegisteredWindows)
            {
                if (!RegisteredWindows.ContainsKey(name))
                {
                    throw new WindowNotRegisteredException(name);
                }
            }
        }

        /// <summary>
        /// Registers the view for the specified view model if required.
        /// </summary>
        /// <param name="viewModelType">Type of the view model.</param>
        protected virtual void RegisterViewForViewModelIfRequired(Type viewModelType)
        {
            lock (RegisteredWindows)
            {
                if (!RegisteredWindows.ContainsKey(viewModelType.FullName))
                {
                    var viewType = _viewLocator.ResolveView(viewModelType);
                    if (viewType is not null)
                    {
                        Register(viewModelType.FullName, viewType);
                    }
                }
            }
        }
        #endregion
    }
}

#endif<|MERGE_RESOLUTION|>--- conflicted
+++ resolved
@@ -141,11 +141,7 @@
                 IsModal = false,
             });
 
-<<<<<<< HEAD
-            return ShowAsync(viewModelTypeName, viewModel, completedProc);
-=======
-            return result;
->>>>>>> 55d7cd48
+            return result;
         }
 
         /// <summary>
@@ -163,17 +159,6 @@
         {
             Argument.IsNotNullOrWhitespace("name", name);
 
-<<<<<<< HEAD
-            EnsureViewIsRegistered(name);
-
-            var window = await CreateWindowAsync(name, data, false, result => completedProc?.Invoke(result.Window, new UICompletedEventArgs(result)));
-            if (window is null)
-            {
-                throw Log.ErrorAndCreateException<InvalidOperationException>($"Could not create window '{name}'");
-            }
-
-            var result = await ShowWindowAsync(window, data, false);
-=======
             var result = await ShowContextAsync(new UIVisualizerContext
             {
                 Name = name,
@@ -182,7 +167,6 @@
                 IsModal = false,
             });
 
->>>>>>> 55d7cd48
             return result;
         }
 
@@ -207,10 +191,6 @@
                 IsModal = true,
             });
 
-<<<<<<< HEAD
-            var result = await ShowDialogAsync(viewModelTypeName, viewModel, completedProc);
-=======
->>>>>>> 55d7cd48
             return result;
         }
 
@@ -245,7 +225,7 @@
         /// </summary>
         /// <param name="context">The context.</param>
         /// <returns>The dialog result.</returns>
-        public virtual async Task<bool?> ShowContextAsync(UIVisualizerContext context)
+        public virtual async Task<UIVisualizerResult> ShowContextAsync(UIVisualizerContext context)
         {
             Argument.IsNotNull("context", context);
 
@@ -254,12 +234,6 @@
             {
                 var viewModelType = viewModel.GetType();
 
-<<<<<<< HEAD
-            var window = await CreateWindowAsync(name, data, true, result => completedProc?.Invoke(result.Window, new UICompletedEventArgs(result)));
-            if (window is null)
-            {
-                throw Log.ErrorAndCreateException<InvalidOperationException>($"Could not create window '{name}'");
-=======
                 RegisterViewForViewModelIfRequired(viewModelType);
 
                 if (string.IsNullOrWhiteSpace(context.Name))
@@ -278,7 +252,6 @@
             {
                 var result = await ShowWindowAsync(window, context);
                 return result;
->>>>>>> 55d7cd48
             }
 
             var result = await ShowWindowAsync(window, data, true);
