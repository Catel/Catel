﻿namespace Catel.Services
{
    using System;
    using System.Threading.Tasks;
    using MVVM;

    /// <summary>
    /// This interface defines a UI controller which can be used to display dialogs
    /// in either modal or modaless form from a ViewModel.
    /// </summary>
    public interface IUIVisualizerService
    {
        /// <summary>
        /// Registers the specified view model and the window type. This way, Catel knowns what
        /// window to show when a specific view model window is requested.
        /// </summary>
        /// <param name="name">Name of the registered window.</param>
        /// <param name="windowType">Type of the window.</param>
        /// <param name="throwExceptionIfExists">if set to <c>true</c>, this method will throw an exception when already registered.</param>
        /// <exception cref="ArgumentException">The <paramref name="name" /> is <c>null</c> or whitespace.</exception>
        /// <exception cref="ArgumentException">The <paramref name="windowType" /> is not of the right type.</exception>
        void Register(string name, Type windowType, bool throwExceptionIfExists = true);

        /// <summary>
        /// This unregisters the specified view model.
        /// </summary>
        /// <param name="name">Name of the registered window.</param>
        /// <returns>
        /// 	<c>true</c> if the view model is unregistered; otherwise <c>false</c>.
        /// </returns>
        bool Unregister(string name);

        /// <summary>
        /// Determines whether the specified name is registered.
        /// </summary>
        /// <param name="name">The name.</param>
        /// <returns><c>true</c> if the specified name is registered; otherwise, <c>false</c>.</returns>
        /// <exception cref="ArgumentException">The <paramref name="name"/> is <c>null</c> or whitespace.</exception>
        bool IsRegistered(string name);

        /// <summary>
        /// Shows a window that is registered with the specified view model in a non-modal state.
        /// </summary>
        /// <param name="viewModel">The view model.</param>
        /// <param name="completedProc">The callback procedure that will be invoked as soon as the window is closed. This value can be <c>null</c>.</param>
        /// <returns>
        /// 	<c>true</c> if the popup window is successfully opened; otherwise <c>false</c>.
        /// </returns>
        /// <exception cref="ArgumentNullException">The <paramref name="viewModel"/> is <c>null</c>.</exception>
        /// <exception cref="WindowNotRegisteredException">The <paramref name="viewModel"/> is not registered by the <see cref="Register(string,System.Type,bool)"/> method first.</exception>
        Task<UIVisualizerResult> ShowAsync(IViewModel viewModel, EventHandler<UICompletedEventArgs> completedProc = null);

        /// <summary>
        /// Shows a window that is registered with the specified view model in a non-modal state.
        /// </summary>
        /// <param name="name">The name that the window is registered with.</param>
        /// <param name="data">The data to set as data context. If <c>null</c>, the data context will be untouched.</param>
        /// <param name="completedProc">The callback procedure that will be invoked as soon as the window is closed. This value can be <c>null</c>.</param>
        /// <returns>
        /// 	<c>true</c> if the popup window is successfully opened; otherwise <c>false</c>.
        /// </returns>
        /// <exception cref="ArgumentException">The <paramref name="name"/> is <c>null</c> or whitespace.</exception>
        /// <exception cref="WindowNotRegisteredException">The <paramref name="name"/> is not registered by the <see cref="Register(string,System.Type,bool)"/> method first.</exception>
        Task<UIVisualizerResult> ShowAsync(string name, object data, EventHandler<UICompletedEventArgs> completedProc = null);

        /// <summary>
        /// Shows a window that is registered with the specified view model in a modal state.
        /// </summary>
        /// <param name="viewModel">The view model.</param>
        /// <param name="completedProc">The callback procedure that will be invoked as soon as the window is closed. This value can be <c>null</c>.</param>
        /// <returns>
        /// Nullable boolean representing the dialog result.
        /// </returns>
        /// <exception cref="ArgumentNullException">The <paramref name="viewModel"/> is <c>null</c>.</exception>
        /// <exception cref="WindowNotRegisteredException">The <paramref name="viewModel"/> is not registered by the <see cref="Register(string,System.Type,bool)"/> method first.</exception>
        Task<UIVisualizerResult> ShowDialogAsync(IViewModel viewModel, EventHandler<UICompletedEventArgs> completedProc = null);

        /// <summary>
        /// Shows a window that is registered with the specified view model in a modal state.
        /// </summary>
        /// <param name="name">The name that the window is registered with.</param>
        /// <param name="data">The data to set as data context. If <c>null</c>, the data context will be untouched.</param>
        /// <param name="completedProc">The callback procedure that will be invoked as soon as the window is closed. This value can be <c>null</c>.</param>
        /// <returns>
        /// Nullable boolean representing the dialog result.
        /// </returns>
        /// <exception cref="ArgumentException">The <paramref name="name"/> is <c>null</c> or whitespace.</exception>
        /// <exception cref="WindowNotRegisteredException">The <paramref name="name"/> is not registered by the <see cref="Register(string,System.Type,bool)"/> method first.</exception>
<<<<<<< HEAD
        Task<UIVisualizerResult> ShowDialogAsync(string name, object data, EventHandler<UICompletedEventArgs> completedProc = null);
=======
        Task<bool?> ShowDialogAsync(string name, object data, EventHandler<UICompletedEventArgs> completedProc = null);

        /// <summary>
        /// Shows a window that is registered with the specified view model, respecting the specified context.
        /// </summary>
        /// <param name="context">The context to use to show the window.</param>
        /// <returns>
        /// Nullable boolean representing the dialog result.
        /// </returns>
        /// <exception cref="ArgumentException">The <paramref name="context"/> is <c>null</c> or whitespace.</exception>
        Task<bool?> ShowContextAsync(UIVisualizerContext context);
>>>>>>> 55d7cd48
    }
}<|MERGE_RESOLUTION|>--- conflicted
+++ resolved
@@ -86,10 +86,7 @@
         /// </returns>
         /// <exception cref="ArgumentException">The <paramref name="name"/> is <c>null</c> or whitespace.</exception>
         /// <exception cref="WindowNotRegisteredException">The <paramref name="name"/> is not registered by the <see cref="Register(string,System.Type,bool)"/> method first.</exception>
-<<<<<<< HEAD
         Task<UIVisualizerResult> ShowDialogAsync(string name, object data, EventHandler<UICompletedEventArgs> completedProc = null);
-=======
-        Task<bool?> ShowDialogAsync(string name, object data, EventHandler<UICompletedEventArgs> completedProc = null);
 
         /// <summary>
         /// Shows a window that is registered with the specified view model, respecting the specified context.
@@ -99,7 +96,6 @@
         /// Nullable boolean representing the dialog result.
         /// </returns>
         /// <exception cref="ArgumentException">The <paramref name="context"/> is <c>null</c> or whitespace.</exception>
-        Task<bool?> ShowContextAsync(UIVisualizerContext context);
->>>>>>> 55d7cd48
+        Task<UIVisualizerResult> ShowContextAsync(UIVisualizerContext context);
     }
 }