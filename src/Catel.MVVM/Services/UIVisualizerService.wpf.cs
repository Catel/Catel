--- conflicted
+++ resolved
@@ -67,70 +67,9 @@
             }
         }
 
-        /// <summary>
-        /// This creates the window from a key.
-        /// </summary>
-        /// <param name="name">The name that the window is registered with.</param>
-        /// <param name="data">The data that will be set as data context.</param>
-        /// <param name="isModal">True if this is a ShowDialog request.</param>
-        /// <param name="completedProc">The completed callback.</param>
-<<<<<<< HEAD
-        /// <returns>The created window.</returns>    
-        protected virtual async Task<FrameworkElement> CreateWindowAsync(string name, object data, bool isModal, Action<UIVisualizerResult> completedProc)
-=======
-        /// <param name="isModal">True if this is a ShowDialog request.</param>
-        /// <returns>
-        /// The created window.
-        /// </returns>
-        [ObsoleteEx(ReplacementTypeOrMember = "CreateWindowAsync", TreatAsErrorFromVersion = "5.0", RemoveInVersion = "6.0")]
-        protected virtual FrameworkElement CreateWindow(Type windowType, object data, EventHandler<UICompletedEventArgs> completedProc, bool isModal)
-        {
-            var window = ViewHelper.ConstructViewWithViewModel(windowType, data);
-
-            if (isModal)
-            {
-                var activeWindow = GetActiveWindow();
-                if (!ReferenceEquals(window, activeWindow))
-                {
-                    PropertyHelper.TrySetPropertyValue(window, "Owner", activeWindow);
-                }
-            }
-
-            if (window != null && completedProc != null)
-            {
-                HandleCloseSubscription(window, data, completedProc, isModal);
-            }
-
-            return window;
-        }
-
-        /// <summary>
-        /// This creates the window from a key.
-        /// </summary>
-        /// <param name="name">The name that the window is registered with.</param>
-        /// <param name="data">The data that will be set as data context.</param>
-        /// <param name="completedProc">The completed callback.</param>
-        /// <param name="isModal">True if this is a ShowDialog request.</param>
-        /// <returns>The created window.</returns>
-        [ObsoleteEx(ReplacementTypeOrMember = "CreateWindowAsync(UIVisualizerContext)", TreatAsErrorFromVersion = "5.0", RemoveInVersion = "6.0")]
-        protected virtual async Task<FrameworkElement> CreateWindowAsync(string name, object data, EventHandler<UICompletedEventArgs> completedProc, bool isModal)
->>>>>>> 55d7cd48
-        {
-            Type windowType;
-
-            lock (RegisteredWindows)
-            {
-                if (!RegisteredWindows.TryGetValue(name, out windowType))
-                {
-                    return null;
-                }
-            }
-
-            return await CreateWindowAsync(windowType, data, isModal, completedProc);
-        }
-
-        /// <summary>
-        /// This creates the window from a key.
+
+        /// <summary>
+        /// This creates the window of the specified type.
         /// </summary>
         /// <param name="context">The context.</param>
         /// <returns>The created window.</returns>
@@ -148,30 +87,6 @@
 
             var result = await CreateWindowAsync(windowType, context);
             return result;
-        }
-
-        /// <summary>
-        /// This creates the window of the specified type.
-        /// </summary>
-        /// <param name="windowType">The type of the window.</param>
-        /// <param name="data">The data that will be set as data context.</param>
-        /// <param name="isModal">True if this is a ShowDialog request.</param>
-        /// <param name="completedProc">The completed callback.</param>
-        /// <returns>
-        /// The created window.
-        /// </returns>
-<<<<<<< HEAD
-        protected virtual async Task<FrameworkElement> CreateWindowAsync(Type windowType, object data, bool isModal, Action<UIVisualizerResult> completedProc)
-=======
-        [ObsoleteEx(ReplacementTypeOrMember = "CreateWindowAsync(UIVisualizerContext)", TreatAsErrorFromVersion = "5.0", RemoveInVersion = "6.0")]
-        protected virtual Task<FrameworkElement> CreateWindowAsync(Type windowType, object data, EventHandler<UICompletedEventArgs> completedProc, bool isModal)
-        {
-            return CreateWindowAsync(windowType, new UIVisualizerContext
-            {
-                Data = data,
-                CompletedCallback = completedProc,
-                IsModal = isModal
-            });
         }
 
         /// <summary>
@@ -183,7 +98,6 @@
         /// The created window.
         /// </returns>
         protected virtual async Task<FrameworkElement> CreateWindowAsync(Type windowType, UIVisualizerContext context)
->>>>>>> 55d7cd48
         {
             var tcs = new TaskCompletionSource<FrameworkElement>();
 
@@ -206,18 +120,12 @@
                     // Explicitly clear since creating a data window automatically sets the owner window
                     SetOwnerWindow(window, null);
 
-<<<<<<< HEAD
-                    if (window is not null && completedProc is not null)
-                    {
-                        HandleCloseSubscription(window, data, isModal, completedProc);
-=======
                     var completedCallback = context.CompletedCallback;
 
                     if (window is not null &&
                         completedCallback is not null)
                     {
                         HandleCloseSubscription(window, context);
->>>>>>> 55d7cd48
                     }
 
                     tcs.TrySetResult(window);
@@ -237,30 +145,6 @@
         /// The default implementation uses the <see cref="WeakEventListener"/>.
         /// </summary>
         /// <param name="window">The window.</param>
-        /// <param name="data">The data that will be set as data context.</param>
-        /// <param name="isModal">True if this is a ShowDialog request.</param>
-<<<<<<< HEAD
-        /// <param name="completedProc">The completed callback.</param>
-        protected virtual void HandleCloseSubscription(object window, object data, bool isModal, Action<UIVisualizerResult> completedProc)
-=======
-        [ObsoleteEx(ReplacementTypeOrMember = "HandleCloseSubscription(UIVisualizerContext, bool)", TreatAsErrorFromVersion = "5.0", RemoveInVersion = "6.0")]
-        protected virtual void HandleCloseSubscription(object window, object data, EventHandler<UICompletedEventArgs> completedProc, bool isModal)
->>>>>>> 55d7cd48
-        {
-            HandleCloseSubscription(window, new UIVisualizerContext
-            {
-                Data = data,
-                CompletedCallback = completedProc,
-                IsModal = isModal
-            });
-        }
-
-        /// <summary>
-        /// Handles the close subscription.
-        /// <para />
-        /// The default implementation uses the <see cref="WeakEventListener"/>.
-        /// </summary>
-        /// <param name="window">The window.</param>
         /// <param name="context">The context.</param>
         protected virtual void HandleCloseSubscription(object window, UIVisualizerContext context)
         {
@@ -283,36 +167,19 @@
                     {
                         // See https://github.com/Catel/Catel/issues/1503, even though there is no real DialogResult,
                         // we will get the result from the VM instead
-<<<<<<< HEAD
-                        var vm = data as IViewModel;
+                        var vm = context.Data as IViewModel;
                         if (vm is not null)
-=======
-                        var vm = context.Data as IViewModel;
-                        if (vm != null)
->>>>>>> 55d7cd48
                         {
                             dialogResult = vm.GetResult();
                         }
                     }
 
-<<<<<<< HEAD
-                    try
-                    {
-                        // TODO: Do we need a different DataContext object here?
-                        completedProc(new UIVisualizerResult(dialogResult, data, data, window));
-                    }
-                    finally
-                    {
-                        var removeMethod = eventInfo.RemoveMethod;
-                        if (removeMethod is not null)
-=======
                     var completedProc = context.CompletedCallback;
                     if (completedProc is not null)
                     {
                         try
->>>>>>> 55d7cd48
-                        {
-                            completedProc(this, new UICompletedEventArgs(context, dialogResult));
+                        {
+                            completedProc(this, new UIVisualizerResult(dialogResult, data, data, window));
                         }
                         finally
                         {
@@ -331,45 +198,20 @@
         }
 
         /// <summary>
-        /// Shows the window.
+        /// Shows the window, respecting the specified context.
         /// </summary>
         /// <param name="window">The window.</param>
-        /// <param name="data">The data.</param>
-        /// <param name="showModal">If <c>true</c>, the window should be shown as modal.</param>
+        /// <param name="context">The context.</param>
         /// <returns><c>true</c> if the window is closed with success; otherwise <c>false</c> or <c>null</c>.</returns>
-<<<<<<< HEAD
-        protected virtual Task<UIVisualizerResult> ShowWindowAsync(FrameworkElement window, object data, bool showModal)
-=======
-        [ObsoleteEx(ReplacementTypeOrMember = "ShowWindowAsync(UIVisualizerContext, bool)", TreatAsErrorFromVersion = "5.0", RemoveInVersion = "6.0")]
-        protected virtual Task<bool?> ShowWindowAsync(FrameworkElement window, object data, bool showModal)
->>>>>>> 55d7cd48
-        {
-            return ShowWindowAsync(window, new UIVisualizerContext
-            {
-                Data = data,
-                IsModal = showModal
-            });
-        }
-
-        /// <summary>
-        /// Shows the window, respecting the specified context.
-        /// </summary>
-        /// <param name="window">The window.</param>
-        /// <param name="context">The context.</param>
-        /// <returns><c>true</c> if the window is closed with success; otherwise <c>false</c> or <c>null</c>.</returns>
-        public virtual Task<bool?> ShowWindowAsync(FrameworkElement window, UIVisualizerContext context)
+        public virtual Task<UIVisualizerResult> ShowWindowAsync(FrameworkElement window, UIVisualizerContext context)
         {
             // Note: no async/await because we use a TaskCompletionSource
             var tcs = new TaskCompletionSource<UIVisualizerResult>();
 
-<<<<<<< HEAD
-            HandleCloseSubscription(window, data, showModal, (result) => 
+            HandleCloseSubscription(window, context, (sender, args) => tcs.TrySetResult(args.Result), context.IsModal);
             {
                 tcs.TrySetResult(result);
             });
-=======
-            HandleCloseSubscription(window, context, (sender, args) => tcs.TrySetResult(args.Result), context.IsModal);
->>>>>>> 55d7cd48
 
             var showMethodInfo = context.IsModal ? window.GetType().GetMethodEx("ShowDialog") : window.GetType().GetMethodEx("Show");
             if (context.IsModal && showMethodInfo is null)
