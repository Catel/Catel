--- conflicted
+++ resolved
@@ -15,11 +15,8 @@
     using Logging;
     using MVVM;
     using Reflection;
-<<<<<<< HEAD
     using Catel.Data;
-=======
     using Catel.Windows;
->>>>>>> 6da76be8
 
     /// <summary>
     /// MVVM Provider behavior implementation for a window.
@@ -137,14 +134,6 @@
 
             if (_closeInitiatedByViewModelResult != null)
             {
-<<<<<<< HEAD
-                bool result;
-                try
-                {
-                    result = PropertyHelper.TrySetPropertyValue(TargetWindow, "DialogResult", BoxingCache.GetBoxedValue(_closeInitiatedByViewModelResult), true);
-                }
-                catch (Exception ex)
-=======
                 var result = false;
 
                 // If window is null, we are assuming it's a custom window based on FrameworkElement (similar to Silverlight). In that case,
@@ -152,11 +141,10 @@
                 var window = TargetWindow as System.Windows.Window;
                 var canSetDialogResult = window?.CanSetDialogResult() ?? true;
                 if (canSetDialogResult)
->>>>>>> 6da76be8
                 {
                     try
                     {
-                        result = PropertyHelper.TrySetPropertyValue(TargetWindow, "DialogResult", _closeInitiatedByViewModelResult, true);
+                        result = PropertyHelper.TrySetPropertyValue(TargetWindow, "DialogResult", BoxingCache.GetBoxedValue(_closeInitiatedByViewModelResult), true);
                     }
                     catch (Exception ex)
                     {
