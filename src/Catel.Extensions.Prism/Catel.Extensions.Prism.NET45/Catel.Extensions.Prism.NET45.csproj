--- conflicted
+++ resolved
@@ -1,4 +1,3 @@
-<<<<<<< HEAD
 ﻿<?xml version="1.0" encoding="utf-8"?>
 <Project ToolsVersion="4.0" DefaultTargets="Build" xmlns="http://schemas.microsoft.com/developer/msbuild/2003">
   <Import Project="$(MSBuildExtensionsPath)\$(MSBuildToolsVersion)\Microsoft.Common.props" Condition="Exists('$(MSBuildExtensionsPath)\$(MSBuildToolsVersion)\Microsoft.Common.props')" />
@@ -50,6 +49,13 @@
     <Reference Include="Microsoft.Practices.ServiceLocation">
       <HintPath>..\..\..\lib\CommonServiceLocator.1.0\lib\NET35\Microsoft.Practices.ServiceLocation.dll</HintPath>
     </Reference>
+    <Reference Include="Microsoft.Web.XmlTransform">
+      <HintPath>..\..\..\lib\Microsoft.Web.Xdt.1.0.0\lib\net40\Microsoft.Web.XmlTransform.dll</HintPath>
+    </Reference>
+    <Reference Include="NuGet.Core, Version=2.7.40808.167, Culture=neutral, PublicKeyToken=31bf3856ad364e35, processorArchitecture=MSIL">
+      <SpecificVersion>False</SpecificVersion>
+      <HintPath>..\..\..\lib\NuGet.Core.2.7.0\lib\net40-Client\NuGet.Core.dll</HintPath>
+    </Reference>
     <Reference Include="Obsolete, Version=2.3.0.0, Culture=neutral, PublicKeyToken=1ca091877d12ca03, processorArchitecture=MSIL">
       <SpecificVersion>False</SpecificVersion>
       <HintPath>..\..\..\lib\Obsolete.Fody.2.3.0\Lib\NET35\Obsolete.dll</HintPath>
@@ -119,6 +125,12 @@
     <Compile Include="..\Catel.Extensions.Prism.NET40\Modules\CompositeModuleCatalog.cs">
       <Link>Modules\CompositeModuleCatalog.cs</Link>
     </Compile>
+    <Compile Include="..\Catel.Extensions.Prism.NET40\Modules\Extensions\ModuleInfoExtensions.cs">
+      <Link>Modules\Extensions\ModuleInfoExtensions.cs</Link>
+    </Compile>
+    <Compile Include="..\Catel.Extensions.Prism.NET40\Modules\Extensions\NuGetBasedModuleCatalogExtensions.cs">
+      <Link>Modules\Extensions\NuGetBasedModuleCatalogExtensions.cs</Link>
+    </Compile>
     <Compile Include="..\Catel.Extensions.Prism.NET40\Modules\ModuleCatalog.cs">
       <Link>Modules\ModuleCatalog.cs</Link>
     </Compile>
@@ -128,6 +140,9 @@
     <Compile Include="..\Catel.Extensions.Prism.NET40\Modules\ModuleBase.generic.cs">
       <Link>Modules\ModuleBase.generic.cs</Link>
     </Compile>
+    <Compile Include="..\Catel.Extensions.Prism.NET40\Modules\ModuleManager\InstallPackageRequest.cs">
+      <Link>Modules\ModuleManager\InstallPackageRequest.cs</Link>
+    </Compile>
     <Compile Include="..\Catel.Extensions.Prism.NET40\Modules\ModuleManager\Interfaces\IModuleInfoManager.cs">
       <Link>Modules\ModuleManager\Interfaces\IModuleInfoManager.cs</Link>
     </Compile>
@@ -137,8 +152,17 @@
     <Compile Include="..\Catel.Extensions.Prism.NET40\Modules\ModuleManager\ModuleInfoManager.cs">
       <Link>Modules\ModuleManager\ModuleInfoManager.cs</Link>
     </Compile>
+    <Compile Include="..\Catel.Extensions.Prism.NET40\Modules\ModuleManager\ModuleManager.cs">
+      <Link>Modules\ModuleManager\ModuleManager.cs</Link>
+    </Compile>
+    <Compile Include="..\Catel.Extensions.Prism.NET40\Modules\ModuleManager\NuGetModuleTypeLoader.cs">
+      <Link>Modules\ModuleManager\NuGetModuleTypeLoader.cs</Link>
+    </Compile>
     <Compile Include="..\Catel.Extensions.Prism.NET40\Modules\ModuleManager\ViewModels\ModuleManagerViewModel.cs">
       <Link>Modules\ModuleManager\ViewModels\ModuleManagerViewModel.cs</Link>
+    </Compile>
+    <Compile Include="..\Catel.Extensions.Prism.NET40\Modules\NuGetBasedModuleCatalog.cs">
+      <Link>Modules\NuGetBasedModuleCatalog.cs</Link>
     </Compile>
     <Compile Include="..\Catel.Extensions.Prism.NET40\Modules\SafeDirectoryModuleCatalog.cs">
       <Link>Modules\SafeDirectoryModuleCatalog.cs</Link>
@@ -179,210 +203,6 @@
     </Page>
   </ItemGroup>
   <Import Project="$(MSBuildToolsPath)\Microsoft.CSharp.targets" />
-=======
-﻿<?xml version="1.0" encoding="utf-8"?>
-<Project ToolsVersion="4.0" DefaultTargets="Build" xmlns="http://schemas.microsoft.com/developer/msbuild/2003">
-  <Import Project="$(MSBuildExtensionsPath)\$(MSBuildToolsVersion)\Microsoft.Common.props" Condition="Exists('$(MSBuildExtensionsPath)\$(MSBuildToolsVersion)\Microsoft.Common.props')" />
-  <PropertyGroup>
-    <Configuration Condition=" '$(Configuration)' == '' ">Debug</Configuration>
-    <Platform Condition=" '$(Platform)' == '' ">AnyCPU</Platform>
-    <ProjectGuid>{1DAC9A4B-2572-446A-99B8-9E86C1D9254B}</ProjectGuid>
-    <OutputType>Library</OutputType>
-    <AppDesignerFolder>Properties</AppDesignerFolder>
-    <RootNamespace>Catel</RootNamespace>
-    <AssemblyName>Catel.Extensions.Prism</AssemblyName>
-    <TargetFrameworkVersion>v4.5</TargetFrameworkVersion>
-    <FileAlignment>512</FileAlignment>
-    <SolutionDir Condition="$(SolutionDir) == '' Or $(SolutionDir) == '*Undefined*'">..\</SolutionDir>
-    <RestorePackages>true</RestorePackages>
-    <FodyPath>..\..\..\lib\Fody.1.15.0.0</FodyPath>
-  </PropertyGroup>
-  <PropertyGroup Condition=" '$(Configuration)|$(Platform)' == 'Debug|AnyCPU' ">
-    <DebugSymbols>true</DebugSymbols>
-    <DebugType>full</DebugType>
-    <Optimize>false</Optimize>
-    <OutputPath>..\..\..\output\debug\NET45\Catel.Extensions.Prism\</OutputPath>
-    <DefineConstants>TRACE;DEBUG;NET; NET45</DefineConstants>
-    <ErrorReport>prompt</ErrorReport>
-    <WarningLevel>4</WarningLevel>
-    <TreatWarningsAsErrors>true</TreatWarningsAsErrors>
-    <DocumentationFile>..\..\..\output\debug\NET45\Catel.Extensions.Prism\Catel.Extensions.Prism.XML</DocumentationFile>
-  </PropertyGroup>
-  <PropertyGroup Condition=" '$(Configuration)|$(Platform)' == 'Release|AnyCPU' ">
-    <DebugType>pdbonly</DebugType>
-    <Optimize>true</Optimize>
-    <OutputPath>..\..\..\output\release\NET45\Catel.Extensions.Prism\</OutputPath>
-    <DefineConstants>TRACE;NET; NET45</DefineConstants>
-    <ErrorReport>prompt</ErrorReport>
-    <WarningLevel>4</WarningLevel>
-    <TreatWarningsAsErrors>true</TreatWarningsAsErrors>
-    <DocumentationFile>..\..\..\output\release\NET45\Catel.Extensions.Prism\Catel.Extensions.Prism.XML</DocumentationFile>
-  </PropertyGroup>
-  <ItemGroup>
-    <Reference Include="Microsoft.Expression.Interactions">
-      <HintPath>..\..\..\lib\Prism.4.1.0.0\lib\NET40\Microsoft.Expression.Interactions.dll</HintPath>
-    </Reference>
-    <Reference Include="Microsoft.Practices.Prism">
-      <HintPath>..\..\..\lib\Prism.4.1.0.0\lib\NET40\Microsoft.Practices.Prism.dll</HintPath>
-    </Reference>
-    <Reference Include="Microsoft.Practices.Prism.Interactivity">
-      <HintPath>..\..\..\lib\Prism.4.1.0.0\lib\NET40\Microsoft.Practices.Prism.Interactivity.dll</HintPath>
-    </Reference>
-    <Reference Include="Microsoft.Practices.ServiceLocation">
-      <HintPath>..\..\..\lib\CommonServiceLocator.1.0\lib\NET35\Microsoft.Practices.ServiceLocation.dll</HintPath>
-    </Reference>
-    <Reference Include="Microsoft.Web.XmlTransform">
-      <HintPath>..\..\..\lib\Microsoft.Web.Xdt.1.0.0\lib\net40\Microsoft.Web.XmlTransform.dll</HintPath>
-    </Reference>
-    <Reference Include="NuGet.Core, Version=2.7.40808.167, Culture=neutral, PublicKeyToken=31bf3856ad364e35, processorArchitecture=MSIL">
-      <SpecificVersion>False</SpecificVersion>
-      <HintPath>..\..\..\lib\NuGet.Core.2.7.0\lib\net40-Client\NuGet.Core.dll</HintPath>
-    </Reference>
-    <Reference Include="Obsolete, Version=2.3.0.0, Culture=neutral, PublicKeyToken=1ca091877d12ca03, processorArchitecture=MSIL">
-      <SpecificVersion>False</SpecificVersion>
-      <HintPath>..\..\..\lib\Obsolete.Fody.2.3.0\Lib\NET35\Obsolete.dll</HintPath>
-      <Private>False</Private>
-    </Reference>
-    <Reference Include="PresentationCore" />
-    <Reference Include="PresentationFramework" />
-    <Reference Include="System" />
-    <Reference Include="System.Core" />
-    <Reference Include="System.Windows.Interactivity">
-      <HintPath>..\..\..\lib\Prism.4.1.0.0\lib\NET40\System.Windows.Interactivity.dll</HintPath>
-    </Reference>
-    <Reference Include="System.Xaml" />
-    <Reference Include="System.Xml.Linq" />
-    <Reference Include="System.Data.DataSetExtensions" />
-    <Reference Include="Microsoft.CSharp" />
-    <Reference Include="System.Data" />
-    <Reference Include="System.Xml" />
-    <Reference Include="WindowsBase" />
-  </ItemGroup>
-  <ItemGroup>
-    <None Include="Fody.targets" />
-    <None Include="packages.config">
-      <SubType>Designer</SubType>
-    </None>
-  </ItemGroup>
-  <ItemGroup>
-    <Compile Include="..\..\SolutionAssemblyInfo.cs">
-      <Link>Properties\SolutionAssemblyInfo.cs</Link>
-    </Compile>
-    <Compile Include="..\Catel.Extensions.Prism.NET40\BootstrapperBase.cs">
-      <Link>BootstrapperBase.cs</Link>
-    </Compile>
-    <Compile Include="..\Catel.Extensions.Prism.NET40\BootstrapperBase.generic.cs">
-      <Link>BootstrapperBase.generic.cs</Link>
-    </Compile>
-    <Compile Include="..\Catel.Extensions.Prism.NET40\Extensions\DependencyObjectExtensions.cs">
-      <Link>Extensions\DependencyObjectExtensions.cs</Link>
-    </Compile>
-    <Compile Include="..\Catel.Extensions.Prism.NET40\Extensions\ILogExtensions.cs">
-      <Link>Extensions\ILogExtensions.cs</Link>
-    </Compile>
-    <Compile Include="..\Catel.Extensions.Prism.NET40\Extensions\IRegionManagerExtensions.cs">
-      <Link>Extensions\IRegionManagerExtensions.cs</Link>
-    </Compile>
-    <Compile Include="..\Catel.Extensions.Prism.NET40\Extensions\IUIVisualizerServiceExtensions.cs">
-      <Link>Extensions\IUIVisualizerServiceExtensions.cs</Link>
-    </Compile>
-    <Compile Include="..\Catel.Extensions.Prism.NET40\Extensions\ISplashScreenServiceExtensions.cs">
-      <Link>Extensions\ISplashScreenServiceExtensions.cs</Link>
-    </Compile>
-    <Compile Include="..\Catel.Extensions.Prism.NET40\Interfaces\IModuleTracker.cs">
-      <Link>Interfaces\IModuleTracker.cs</Link>
-    </Compile>
-    <Compile Include="..\Catel.Extensions.Prism.NET40\Interfaces\IRegionInfo.cs">
-      <Link>Interfaces\IRegionInfo.cs</Link>
-    </Compile>
-    <Compile Include="..\Catel.Extensions.Prism.NET40\Interfaces\IViewInfo.cs">
-      <Link>Interfaces\IViewInfo.cs</Link>
-    </Compile>
-    <Compile Include="..\Catel.Extensions.Prism.NET40\ModuleInitializer.cs">
-      <Link>ModuleInitializer.cs</Link>
-    </Compile>
-    <Compile Include="..\Catel.Extensions.Prism.NET40\Modules\CompositeModuleCatalog.cs">
-      <Link>Modules\CompositeModuleCatalog.cs</Link>
-    </Compile>
-    <Compile Include="..\Catel.Extensions.Prism.NET40\Modules\Extensions\ModuleInfoExtensions.cs">
-      <Link>Modules\Extensions\ModuleInfoExtensions.cs</Link>
-    </Compile>
-    <Compile Include="..\Catel.Extensions.Prism.NET40\Modules\Extensions\NuGetBasedModuleCatalogExtensions.cs">
-      <Link>Modules\Extensions\NuGetBasedModuleCatalogExtensions.cs</Link>
-    </Compile>
-    <Compile Include="..\Catel.Extensions.Prism.NET40\Modules\ModuleCatalog.cs">
-      <Link>Modules\ModuleCatalog.cs</Link>
-    </Compile>
-    <Compile Include="..\Catel.Extensions.Prism.NET40\Modules\ModuleBase.cs">
-      <Link>Modules\ModuleBase.cs</Link>
-    </Compile>
-    <Compile Include="..\Catel.Extensions.Prism.NET40\Modules\ModuleBase.generic.cs">
-      <Link>Modules\ModuleBase.generic.cs</Link>
-    </Compile>
-    <Compile Include="..\Catel.Extensions.Prism.NET40\Modules\ModuleManager\InstallPackageRequest.cs">
-      <Link>Modules\ModuleManager\InstallPackageRequest.cs</Link>
-    </Compile>
-    <Compile Include="..\Catel.Extensions.Prism.NET40\Modules\ModuleManager\Interfaces\IModuleInfoManager.cs">
-      <Link>Modules\ModuleManager\Interfaces\IModuleInfoManager.cs</Link>
-    </Compile>
-    <Compile Include="..\Catel.Extensions.Prism.NET40\Modules\ModuleManager\Models\ModuleTemplate.cs">
-      <Link>Modules\ModuleManager\Models\ModuleTemplate.cs</Link>
-    </Compile>
-    <Compile Include="..\Catel.Extensions.Prism.NET40\Modules\ModuleManager\ModuleInfoManager.cs">
-      <Link>Modules\ModuleManager\ModuleInfoManager.cs</Link>
-    </Compile>
-    <Compile Include="..\Catel.Extensions.Prism.NET40\Modules\ModuleManager\ModuleManager.cs">
-      <Link>Modules\ModuleManager\ModuleManager.cs</Link>
-    </Compile>
-    <Compile Include="..\Catel.Extensions.Prism.NET40\Modules\ModuleManager\NuGetModuleTypeLoader.cs">
-      <Link>Modules\ModuleManager\NuGetModuleTypeLoader.cs</Link>
-    </Compile>
-    <Compile Include="..\Catel.Extensions.Prism.NET40\Modules\ModuleManager\ViewModels\ModuleManagerViewModel.cs">
-      <Link>Modules\ModuleManager\ViewModels\ModuleManagerViewModel.cs</Link>
-    </Compile>
-    <Compile Include="..\Catel.Extensions.Prism.NET40\Modules\NuGetBasedModuleCatalog.cs">
-      <Link>Modules\NuGetBasedModuleCatalog.cs</Link>
-    </Compile>
-    <Compile Include="..\Catel.Extensions.Prism.NET40\Modules\SafeDirectoryModuleCatalog.cs">
-      <Link>Modules\SafeDirectoryModuleCatalog.cs</Link>
-    </Compile>
-    <Compile Include="..\Catel.Extensions.Prism.NET40\Properties\AssemblyInfo.cs">
-      <Link>Properties\AssemblyInfo.cs</Link>
-    </Compile>
-    <Compile Include="..\Catel.Extensions.Prism.NET40\ServiceLocatorAdapter.cs">
-      <Link>ServiceLocatorAdapter.cs</Link>
-    </Compile>
-    <Compile Include="..\Catel.Extensions.Prism.NET40\Tasks\BootstrapperTaskFactory.cs">
-      <Link>Tasks\BootstrapperTaskFactory.cs</Link>
-    </Compile>
-    <Compile Include="..\Catel.Extensions.Prism.NET40\Tasks\Interfaces\IBootstrapperTaskFactory.cs">
-      <Link>Tasks\Interfaces\IBootstrapperTaskFactory.cs</Link>
-    </Compile>
-    <Compile Include="Modules\ModuleManager\Views\ModuleManagerView.xaml.cs">
-      <DependentUpon>ModuleManagerView.xaml</DependentUpon>
-    </Compile>
-  </ItemGroup>
-  <ItemGroup>
-    <ProjectReference Include="..\..\Catel.Core\Catel.Core.NET45\Catel.Core.NET45.csproj">
-      <Project>{d748be60-bad6-4d1b-be5a-c24943a56594}</Project>
-      <Name>Catel.Core.NET45</Name>
-    </ProjectReference>
-    <ProjectReference Include="..\..\Catel.MVVM\Catel.MVVM.NET45\Catel.MVVM.NET45.csproj">
-      <Project>{bedeb2cb-51ab-4af6-85f9-6a596b4603bb}</Project>
-      <Name>Catel.MVVM.NET45</Name>
-    </ProjectReference>
-  </ItemGroup>
-  <ItemGroup>
-    <None Include="FodyWeavers.xml" />
-  </ItemGroup>
-  <ItemGroup>
-    <Page Include="Modules\ModuleManager\Views\ModuleManagerView.xaml">
-      <Generator>MSBuild:Compile</Generator>
-      <SubType>Designer</SubType>
-    </Page>
-  </ItemGroup>
-  <Import Project="$(MSBuildToolsPath)\Microsoft.CSharp.targets" />
->>>>>>> da7f7305
   <!-- To modify your build process, add your task inside one of the targets below and uncomment it. 
        Other similar extension points exist, see Microsoft.Common.targets.
   <Target Name="BeforeBuild">
