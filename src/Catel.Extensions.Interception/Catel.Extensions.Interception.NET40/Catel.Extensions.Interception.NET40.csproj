﻿<?xml version="1.0" encoding="utf-8"?>
<Project ToolsVersion="4.0" DefaultTargets="Build" xmlns="http://schemas.microsoft.com/developer/msbuild/2003">
  <Import Project="$(MSBuildExtensionsPath)\$(MSBuildToolsVersion)\Microsoft.Common.props" Condition="Exists('$(MSBuildExtensionsPath)\$(MSBuildToolsVersion)\Microsoft.Common.props')" />
  <PropertyGroup>
    <Configuration Condition=" '$(Configuration)' == '' ">Debug</Configuration>
    <Platform Condition=" '$(Platform)' == '' ">AnyCPU</Platform>
    <ProjectGuid>{9B000DC9-7110-4173-BF97-E975ED77C24B}</ProjectGuid>
    <OutputType>Library</OutputType>
    <AppDesignerFolder>Properties</AppDesignerFolder>
    <RootNamespace>Catel</RootNamespace>
    <AssemblyName>Catel.Extensions.Interception</AssemblyName>
    <TargetFrameworkVersion>v4.0</TargetFrameworkVersion>
    <FileAlignment>512</FileAlignment>
    <TargetFrameworkProfile>Client</TargetFrameworkProfile>
<<<<<<< HEAD
    <FodyPath>..\..\..\lib\Fody.1.14.0</FodyPath>
=======
    <FodyPath>..\..\..\lib\Fody.1.13.12</FodyPath>
>>>>>>> 18668ab5
  </PropertyGroup>
  <PropertyGroup Condition=" '$(Configuration)|$(Platform)' == 'Debug|AnyCPU' ">
    <DebugSymbols>true</DebugSymbols>
    <DebugType>full</DebugType>
    <Optimize>false</Optimize>
    <OutputPath>..\..\..\output\debug\NET40\Catel.Extensions.Interception\</OutputPath>
    <DefineConstants>TRACE;DEBUG;NET; NET45</DefineConstants>
    <ErrorReport>prompt</ErrorReport>
    <WarningLevel>4</WarningLevel>
    <TreatWarningsAsErrors>true</TreatWarningsAsErrors>
    <DocumentationFile>..\..\..\output\debug\NET40\Catel.Extensions.Interception\Catel.Extensions.Interception.xml</DocumentationFile>
  </PropertyGroup>
  <PropertyGroup Condition=" '$(Configuration)|$(Platform)' == 'Release|AnyCPU' ">
    <DebugType>pdbonly</DebugType>
    <Optimize>true</Optimize>
    <OutputPath>..\..\..\output\release\NET40\Catel.Extensions.Interception\</OutputPath>
    <DefineConstants>TRACE;NET; NET45</DefineConstants>
    <ErrorReport>prompt</ErrorReport>
    <WarningLevel>4</WarningLevel>
    <TreatWarningsAsErrors>true</TreatWarningsAsErrors>
    <DocumentationFile>..\..\..\output\release\NET40\Catel.Extensions.Interception\Catel.Extensions.Interception.xml</DocumentationFile>
  </PropertyGroup>
  <ItemGroup>
    <Reference Include="Castle.Core">
      <HintPath>..\..\..\lib\Castle.Core.3.2.0\lib\net40-client\Castle.Core.dll</HintPath>
    </Reference>
    <Reference Include="Obsolete">
      <HintPath>..\..\..\lib\Obsolete.Fody.2.3.0\Lib\NET35\Obsolete.dll</HintPath>
      <Private>False</Private>
    </Reference>
    <Reference Include="System" />
    <Reference Include="System.Core" />
    <Reference Include="System.Xml.Linq" />
    <Reference Include="System.Data.DataSetExtensions" />
    <Reference Include="Microsoft.CSharp" />
    <Reference Include="System.Data" />
    <Reference Include="System.Xml" />
  </ItemGroup>
  <ItemGroup>
    <Compile Include="..\..\SolutionAssemblyInfo.cs">
      <Link>Properties\SolutionAssemblyInfo.cs</Link>
    </Compile>
<<<<<<< HEAD
=======
    <Compile Include="Adapters\InterceptorAdapter.cs" />
    <Compile Include="Adapters\InvocationAdapter.cs" />
    <Compile Include="Attributes\DoNotInterceptAttribute.cs" />
    <Compile Include="Callbacks\Callback.cs" />
    <Compile Include="Callbacks\CallbackBase.cs" />
    <Compile Include="Callbacks\Interfaces\ICallbackVisitor.cs" />
    <Compile Include="Callbacks\OnAfterCallback.cs" />
    <Compile Include="Callbacks\OnBeforeCallback.cs" />
    <Compile Include="Callbacks\OnCatchCallback.cs" />
    <Compile Include="Callbacks\OnFinallyCallback.cs" />
    <Compile Include="Callbacks\OnInvokeCallback.cs" />
    <Compile Include="Callbacks\OnReturnCallback.cs" />
    <Compile Include="Callbacks\SelectCallbackVisitor.cs" />
    <Compile Include="Collections\CallbackCollection.cs" />
    <Compile Include="Collections\StateInterceptorCollection.cs" />
    <Compile Include="Definitions\Interfaces\IMemberDefinition.cs" />
    <Compile Include="Definitions\MemberDefinition.cs" />
    <Compile Include="Exceptions\ProxyInitializationException.cs" />
    <Compile Include="Extensions\EnumerableExtensions.cs" />
    <Compile Include="Extensions\ExpressionExtensions.cs" />
    <Compile Include="Extensions\MethodInfoExtensions.cs" />
    <Compile Include="Extensions\ServiceLocatorExtensions.cs" />
    <Compile Include="Factories\Interfaces\IProxyFactory.cs" />
    <Compile Include="Factories\ProxyFactory.cs" />
    <Compile Include="Handlers\CallbackHandler.cs" />
    <Compile Include="Handlers\HandlerBase.cs" />
    <Compile Include="Handlers\InterceptorHandler.cs" />
    <Compile Include="Handlers\Interfaces\ICallbackHandler.cs" />
    <Compile Include="Handlers\Interfaces\IInterceptorHandler.cs" />
    <Compile Include="Interceptors\ContextInterceptor.cs" />
    <Compile Include="Interceptors\FunctionInterceptor.cs" />
    <Compile Include="Interceptors\InterceptorBase.cs" />
    <Compile Include="Interceptors\Interfaces\IInterceptor.cs" />
    <Compile Include="Interceptors\Interfaces\IStateInterceptor.cs" />
    <Compile Include="Interceptors\StateInterceptor.cs" />
    <Compile Include="Invocations\Interfaces\IInvocation.cs" />
>>>>>>> 18668ab5
    <Compile Include="ModuleInitializer.cs" />
    <Compile Include="Properties\AssemblyInfo.cs" />
    <Compile Include="Utilities\Confirm.cs" />
    <Compile Include="Utilities\It.cs" />
    <Compile Include="Utilities\Require.cs" />
  </ItemGroup>
  <ItemGroup>
    <ProjectReference Include="..\..\Catel.Core\Catel.Core.NET40\Catel.Core.NET40.csproj">
      <Project>{43147a1a-c8a0-4645-824d-0e7caf0293fc}</Project>
      <Name>Catel.Core.NET40</Name>
    </ProjectReference>
  </ItemGroup>
  <ItemGroup>
    <Content Include="FodyWeavers.xml" />
  </ItemGroup>
  <ItemGroup>
    <None Include="Fody.targets" />
    <None Include="packages.config" />
  </ItemGroup>
  <ItemGroup />
  <Import Project="$(MSBuildToolsPath)\Microsoft.CSharp.targets" />
  <!-- To modify your build process, add your task inside one of the targets below and uncomment it. 
       Other similar extension points exist, see Microsoft.Common.targets.
  <Target Name="BeforeBuild">
  </Target>
  <Target Name="AfterBuild">
  </Target>
  -->
  <Import Project="$(ProjectDir)\..\..\..\Tools\Pepita\PepitaGet.targets" />
  <Import Project="Fody.targets" />
</Project><|MERGE_RESOLUTION|>--- conflicted
+++ resolved
@@ -12,11 +12,7 @@
     <TargetFrameworkVersion>v4.0</TargetFrameworkVersion>
     <FileAlignment>512</FileAlignment>
     <TargetFrameworkProfile>Client</TargetFrameworkProfile>
-<<<<<<< HEAD
     <FodyPath>..\..\..\lib\Fody.1.14.0</FodyPath>
-=======
-    <FodyPath>..\..\..\lib\Fody.1.13.12</FodyPath>
->>>>>>> 18668ab5
   </PropertyGroup>
   <PropertyGroup Condition=" '$(Configuration)|$(Platform)' == 'Debug|AnyCPU' ">
     <DebugSymbols>true</DebugSymbols>
@@ -59,8 +55,6 @@
     <Compile Include="..\..\SolutionAssemblyInfo.cs">
       <Link>Properties\SolutionAssemblyInfo.cs</Link>
     </Compile>
-<<<<<<< HEAD
-=======
     <Compile Include="Adapters\InterceptorAdapter.cs" />
     <Compile Include="Adapters\InvocationAdapter.cs" />
     <Compile Include="Attributes\DoNotInterceptAttribute.cs" />
@@ -97,7 +91,6 @@
     <Compile Include="Interceptors\Interfaces\IStateInterceptor.cs" />
     <Compile Include="Interceptors\StateInterceptor.cs" />
     <Compile Include="Invocations\Interfaces\IInvocation.cs" />
->>>>>>> 18668ab5
     <Compile Include="ModuleInitializer.cs" />
     <Compile Include="Properties\AssemblyInfo.cs" />
     <Compile Include="Utilities\Confirm.cs" />
