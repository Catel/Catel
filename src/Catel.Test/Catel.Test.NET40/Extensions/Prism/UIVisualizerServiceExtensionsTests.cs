--- conflicted
+++ resolved
@@ -1,763 +1,757 @@
-﻿// --------------------------------------------------------------------------------------------------------------------
-// <copyright file="UIVisualizerServiceExtensionsTests.cs" company="Catel development team">
-//   Copyright (c) 2008 - 2014 Catel development team. All rights reserved.
-// </copyright>
-// --------------------------------------------------------------------------------------------------------------------
-
-
-namespace Catel.Test.Extensions.Prism
-{
-    using System;
-    using System.Collections.Generic;
-    using System.Linq;
-    using System.Threading;
-    using Catel.IoC;
-<<<<<<< HEAD
-    using Catel.Logging;
-    using Catel.MVVM;
-    using Catel.Services;
-=======
-    using Catel.MVVM;
-    using Catel.MVVM.Services;
->>>>>>> 5202f3c4
-    using Catel.MVVM.Views;
-    using Catel.Windows.Controls;
-    using Microsoft.Practices.Prism.Regions;
-    using Microsoft.VisualStudio.TestTools.UnitTesting;
-    using Moq;
-
-#if SILVERLIGHT
-    using Microsoft.Silverlight.Testing;
-#endif
-
-#if NETFX_CORE
-    using Microsoft.VisualStudio.TestPlatform.UnitTestFramework;
-#else
-#endif
-
-    /// <summary>
-    /// The ui visualizer service extensions tests.
-    /// </summary>
-    public class UIVisualizerServiceExtensionsTests
-    {
-        #region Constants
-        /// <summary>
-        /// The main region name.
-        /// </summary>
-        private const string MainRegionName = "MainRegion";
-        #endregion
-
-        #region Nested type: FooParentViewModel
-        /// <summary>
-        /// The foo parent view model.
-        /// </summary>
-        public class FooParentViewModel : ViewModelBase
-        {
-            #region Constructors
-            /// <summary>
-            /// Initializes a new instance of the <see cref="FooParentViewModel"/> class.
-            /// </summary>
-            /// <param name="serviceLocator">
-            /// The service locator.
-            /// </param>
-            public FooParentViewModel(IServiceLocator serviceLocator)
-                : base(serviceLocator)
-            {
-            }
-            #endregion
-
-            #region Methods
-            public IEnumerable<IViewModel> GetChildViewModelsWrapper()
-            {
-                return GetChildViewModels();
-            }
-            #endregion
-        }
-        #endregion
-
-        #region Nested type: FooParentViewModelView
-        /// <summary>
-        /// The foo parent view model view.
-        /// </summary>
-        public class FooParentViewModelView : UserControl
-        {
-            #region Constructors
-            /// <summary>
-            /// Initializes a new instance of the <see cref="FooParentViewModelView"/> class.
-            /// </summary>
-            /// <param name="viewModel">
-            /// The view model.
-            /// </param>
-            public FooParentViewModelView(IViewModel viewModel)
-                : base(viewModel)
-            {
-            }
-            #endregion
-        }
-        #endregion
-
-        #region Nested type: FooViewModel
-        /// <summary>
-        /// The foo view model.
-        /// </summary>
-        public class FooViewModel : ViewModelBase
-        {
-            #region Constructors
-            /// <summary>
-            /// Initializes a new instance of the <see cref="FooViewModel"/> class.
-            /// </summary>
-            /// <param name="serviceLocator">
-            /// The service locator.
-            /// </param>
-            public FooViewModel(IServiceLocator serviceLocator)
-                : base(serviceLocator)
-            {
-            }
-            #endregion
-
-            #region Methods
-            /// <summary>
-            /// The get parent view model.
-            /// </summary>
-            /// <returns>
-            /// The <see cref="IViewModel"/>.
-            /// </returns>
-            public IViewModel GetParentViewModel()
-            {
-                return ParentViewModel;
-            }
-            #endregion
-        }
-        #endregion
-
-        #region Nested type: FooViewModelView
-        /// <summary>
-        /// The foo view model view.
-        /// </summary>
-        public class FooViewModelView : UserControl
-        {
-            #region Constructors
-            /// <summary>
-            /// Initializes a new instance of the <see cref="FooViewModelView"/> class.
-            /// </summary>
-            /// <param name="viewModel">
-            /// The view model.
-            /// </param>
-            public FooViewModelView(IViewModel viewModel)
-                : base(viewModel)
-            {
-            }
-            #endregion
-        }
-        #endregion
-
-        #region Nested type: TheActivateMethod
-        /// <summary>
-        /// The the show method.
-        /// </summary>
-        [TestClass]
-        public class TheActivateMethod
-        {
-            #region Fields
-            /// <summary>
-            /// The active view collection.
-            /// </summary>
-            private Mock<IViewsCollection> _activeViewCollection;
-
-            /// <summary>
-            /// The main region mock.
-            /// </summary>
-            private Mock<IRegion> _mainRegionMock;
-
-            /// <summary>
-            /// The region collection mock.
-            /// </summary>
-            private Mock<IRegionCollection> _regionCollectionMock;
-
-            /// <summary>
-            /// The region manager mock.
-            /// </summary>
-            private Mock<IRegionManager> _regionManagerMock;
-
-            /// <summary>
-            /// The service locator.
-            /// </summary>
-            private IServiceLocator _serviceLocator;
-
-            /// <summary>
-            /// The view collection.
-            /// </summary>
-            private Mock<IViewsCollection> _viewCollection;
-            #endregion
-
-            #region Methods
-            /// <summary>
-            /// The init.
-            /// </summary>
-            [TestInitialize]
-            public void Init()
-            {
-                _regionManagerMock = new Mock<IRegionManager>();
-                _activeViewCollection = new Mock<IViewsCollection>();
-                _viewCollection = new Mock<IViewsCollection>();
-                _regionCollectionMock = new Mock<IRegionCollection>();
-                _mainRegionMock = new Mock<IRegion>();
-
-                var dispatcherServiceMock = new Mock<IDispatcherService>();
-                dispatcherServiceMock.Setup(service => service.Invoke(It.IsAny<Action>())).Callback((Action action) => action.Invoke());
-
-                //_serviceLocator = IoCFactory.CreateServiceLocator(true);
-                _serviceLocator = ServiceLocator.Default;
-                _serviceLocator.RegisterInstance<IDispatcherService>(dispatcherServiceMock.Object);
-
-                _serviceLocator.RegisterType<IViewLocator, ViewLocator>();
-                _serviceLocator.RegisterType<IViewModelLocator, ViewModelLocator>();
-                _serviceLocator.RegisterType<IUIVisualizerService, UIVisualizerService>();
-                _serviceLocator.RegisterType<IUICompositionService, UICompositionService>();
-            }
-
-            ///// <summary>
-            ///// The throws not supported exception if the region manager is not avaliable.
-            ///// </summary>
-            //[TestMethod]
-            //public void ThrowsNotSupportedExceptionIfTheRegionManagerIsNotAvaliable()
-            //{
-            //    var serviceLocator = IoCFactory.CreateServiceLocator();
-            //    serviceLocator.RegisterType<IViewLocator, ViewLocator>();
-            //    serviceLocator.RegisterType<IViewModelLocator, ViewModelLocator>();
-            //    serviceLocator.RegisterType<IUIVisualizerService, UIVisualizerService>();
-
-            //    var fooViewModel = new FooViewModel(serviceLocator);
-
-            //    var viewLocator = serviceLocator.ResolveType<IViewLocator>();
-            //    var viewModelLocator = serviceLocator.ResolveType<IViewModelLocator>();
-
-            //    viewModelLocator.Register(typeof (FooViewModelView), typeof (FooViewModel));
-            //    viewLocator.Register(typeof (FooViewModel), typeof (FooViewModelView));
-
-            //    var uiVisualizerService = serviceLocator.ResolveType<IUIVisualizerService>();
-            //    ExceptionTester.CallMethodAndExpectException<NotSupportedException>(() => uiVisualizerService.Activate(fooViewModel, MainRegionName));
-            //}
-
-            /// <summary>
-            /// The throws invalid operation if is the first activation of a view model is requested with out region.
-            /// </summary>
-            [TestMethod]
-            public void ThrowsInvalidOperationIfIsTheFirstActivationOfAViewModelIsRequestedWithOutRegion()
-            {
-                _serviceLocator.RegisterInstance(_regionManagerMock.Object);
-                var fooViewModel = new FooViewModel(_serviceLocator);
-
-                var viewLocator = _serviceLocator.ResolveType<IViewLocator>();
-                var viewModelLocator = _serviceLocator.ResolveType<IViewModelLocator>();
-
-                viewModelLocator.Register(typeof (FooViewModelView), typeof (FooViewModel));
-                viewLocator.Register(typeof (FooViewModel), typeof (FooViewModelView));
-
-                var uiVisualizerService = _serviceLocator.ResolveType<IUIVisualizerService>();
-                ExceptionTester.CallMethodAndExpectException<InvalidOperationException>(() => uiVisualizerService.Activate(fooViewModel));
-            }
-
-            /// <summary>
-            /// The test.
-            /// </summary>
-            [TestMethod]
-            public void CallsAddAndActivateMethodsOfAnExistingRegionWithTheViewThatsBelongToTheViewModel()
-            {
-                SetupDefaultRegionManager();
-
-                var fooViewModel = new FooViewModel(_serviceLocator);
-
-                var viewLocator = _serviceLocator.ResolveType<IViewLocator>();
-                var viewModelLocator = _serviceLocator.ResolveType<IViewModelLocator>();
-
-                viewModelLocator.Register(typeof (FooViewModelView), typeof (FooViewModel));
-                viewLocator.Register(typeof (FooViewModel), typeof (FooViewModelView));
-
-                var uiVisualizerService = _serviceLocator.ResolveType<IUIVisualizerService>();
-                uiVisualizerService.Activate(fooViewModel, MainRegionName);
-
-                VerifyDefaultRegionManagerBehavior();
-            }
-
-            /// <summary>
-            /// The allows the reactivation of a deactivated view model.
-            /// </summary>
-            [TestMethod]
-            public void AllowsTheReactivationOfADeactivatedViewModel()
-            {
-                SetupDefaultRegionManager();
-
-                var fooViewModel = new FooViewModel(_serviceLocator);
-
-                var viewLocator = _serviceLocator.ResolveType<IViewLocator>();
-                var viewModelLocator = _serviceLocator.ResolveType<IViewModelLocator>();
-
-                viewModelLocator.Register(typeof (FooViewModelView), typeof (FooViewModel));
-                viewLocator.Register(typeof (FooViewModel), typeof (FooViewModelView));
-
-                var uiVisualizerService = _serviceLocator.ResolveType<IUIVisualizerService>();
-                uiVisualizerService.Activate(fooViewModel, MainRegionName);
-
-                uiVisualizerService.Deactivate(fooViewModel);
-
-                uiVisualizerService.Activate(fooViewModel);
-
-                _regionManagerMock.VerifyGet(collection => collection.Regions, Times.AtLeast(1));
-                _regionCollectionMock.Verify(collection => collection.ContainsRegionWithName(MainRegionName), Times.Once());
-                _regionCollectionMock.Verify(collection => collection[MainRegionName], Times.Once());
-                _mainRegionMock.Verify(region => region.Add(It.IsAny<FooViewModelView>()), Times.Once());
-                _mainRegionMock.Verify(region => region.Deactivate(It.IsAny<FooViewModelView>()), Times.Once());
-                _mainRegionMock.Verify(region => region.Activate(It.IsAny<FooViewModelView>()), Times.Exactly(2));
-            }
-
-            /// <summary>
-            /// The test.
-            /// </summary>
-            [TestMethod]
-            public void NotCallsAddOrActivateMethodsOfViewThatsBelongToTheViewModelIsAlreadyActive()
-            {
-                _activeViewCollection.Setup(collection => collection.Contains(It.IsAny<FooViewModelView>())).Returns(true);
-
-                _mainRegionMock.SetupGet(region => region.ActiveViews).Returns(_activeViewCollection.Object);
-                _mainRegionMock.SetupGet(region => region.Views).Returns(_viewCollection.Object);
-
-                _regionCollectionMock.Setup(collection => collection.ContainsRegionWithName(MainRegionName)).Returns(true);
-                _regionCollectionMock.SetupGet(collection => collection[MainRegionName]).Returns(_mainRegionMock.Object);
-
-                _regionManagerMock.SetupGet(manager => manager.Regions).Returns(_regionCollectionMock.Object);
-
-                _serviceLocator.RegisterInstance<IRegionManager>(_regionManagerMock.Object);
-                var fooViewModel = new FooViewModel(_serviceLocator);
-
-                var viewLocator = _serviceLocator.ResolveType<IViewLocator>();
-                var viewModelLocator = _serviceLocator.ResolveType<IViewModelLocator>();
-
-                viewModelLocator.Register(typeof (FooViewModelView), typeof (FooViewModel));
-                viewLocator.Register(typeof (FooViewModel), typeof (FooViewModelView));
-
-                var uiVisualizerService = _serviceLocator.ResolveType<IUIVisualizerService>();
-                uiVisualizerService.Activate(fooViewModel, MainRegionName);
-
-                _regionManagerMock.VerifyGet(collection => collection.Regions, Times.AtLeast(1));
-                _regionCollectionMock.Verify(collection => collection.ContainsRegionWithName(MainRegionName), Times.Once());
-                _regionCollectionMock.Verify(collection => collection[MainRegionName], Times.Once());
-                _mainRegionMock.Verify(region => region.Add(It.IsAny<FooViewModelView>()), Times.Never());
-                _mainRegionMock.Verify(region => region.Activate(It.IsAny<FooViewModelView>()), Times.Never());
-            }
-
-            /// <summary>
-            /// The tries to resolve the views of the parent view model using the view manager.
-            /// </summary>
-            [TestMethod]
-            public void TriesToResolveTheViewsOfTheParentViewModelUsingTheViewManager()
-            {
-                var fooViewModel = new FooViewModel(_serviceLocator);
-                var fooParentViewModel = new FooParentViewModel(_serviceLocator);
-
-                var viewManagerMock = new Mock<IViewManager>();
-                viewManagerMock.Setup(manager => manager.GetViewsOfViewModel(fooParentViewModel)).Returns(new IView[] {});
-
-                _serviceLocator.RegisterInstance<IViewManager>(viewManagerMock.Object);
-
-                _serviceLocator.ResolveType<IUIVisualizerService>().Activate(fooViewModel, fooParentViewModel, MainRegionName);
-
-                viewManagerMock.Verify(manager => manager.GetViewsOfViewModel(fooParentViewModel), Times.Once());
-            }
-
-            /// <summary>
-            /// The sets the existing region manager and creates a parent child relationship between the view model with the region and the injected one.
-            /// </summary>
-            [TestMethod]
-            public void SetsTheExistingRegionManagerAndCreatesAParentChildRelationshipBetweenTheViewModelWithTheRegionAndTheInjectedOne()
-            {
-                SetupDefaultRegionManager();
-
-                var fooViewModel = new FooViewModel(_serviceLocator);
-                var fooParentViewModel = new FooParentViewModel(_serviceLocator);
-
-                var viewLocator = _serviceLocator.ResolveType<IViewLocator>();
-                var viewModelLocator = _serviceLocator.ResolveType<IViewModelLocator>();
-
-                viewModelLocator.Register(typeof (FooViewModelView), typeof (FooViewModel));
-                viewLocator.Register(typeof (FooViewModel), typeof (FooViewModelView));
-
-                var viewManagerMock = new Mock<IViewManager>();
-                var fooParentViewModelView = new FooParentViewModelView(fooParentViewModel);
-                fooParentViewModelView.SetRegionManager(_regionManagerMock.Object);
-                RegionManager.SetRegionName(fooParentViewModelView, MainRegionName);
-
-                viewManagerMock.Setup(manager => manager.GetViewsOfViewModel(fooParentViewModel)).Returns(new IView[] {fooParentViewModelView});
-
-                _serviceLocator.RegisterInstance<IViewManager>(viewManagerMock.Object);
-                _serviceLocator.ResolveType<IUIVisualizerService>().Activate(fooViewModel, fooParentViewModel, MainRegionName);
-
-                VerifyDefaultRegionManagerBehavior();
-
-                Assert.AreEqual(fooParentViewModel, fooViewModel.GetParentViewModel());
-                Assert.IsTrue(fooParentViewModel.GetChildViewModelsWrapper().Contains(fooViewModel));
-            }
-
-            /// <summary>
-            /// The make a call to resolve the region manager if not found in the visual tree and creates a parent child relationship between the view model with the region and the injected one.
-            /// </summary>
-            [TestMethod]
-            public void MakeACallToResolveTheRegionManagerIfNotFoundInTheVisualTreeAndCreatesAParentChildRelationshipBetweenTheViewModelWithTheRegionAndTheInjectedOne()
-            {
-                SetupDefaultRegionManager();
-
-                _regionManagerMock.Setup(manager => manager.CreateRegionManager()).Returns(_regionManagerMock.Object);
-
-                var fooViewModel = new FooViewModel(_serviceLocator);
-                var fooParentViewModel = new FooParentViewModel(_serviceLocator);
-
-                var viewLocator = _serviceLocator.ResolveType<IViewLocator>();
-                var viewModelLocator = _serviceLocator.ResolveType<IViewModelLocator>();
-
-                viewModelLocator.Register(typeof (FooViewModelView), typeof (FooViewModel));
-                viewLocator.Register(typeof (FooViewModel), typeof (FooViewModelView));
-
-                var viewManagerMock = new Mock<IViewManager>();
-                var fooParentViewModelView = new FooParentViewModelView(fooParentViewModel);
-
-                RegionManager.SetRegionName(fooParentViewModelView, MainRegionName);
-
-                viewManagerMock.Setup(manager => manager.GetViewsOfViewModel(fooParentViewModel)).Returns(new IView[] {fooParentViewModelView});
-
-                _serviceLocator.RegisterInstance<IViewManager>(viewManagerMock.Object);
-
-                _serviceLocator.ResolveType<IUIVisualizerService>().Activate(fooViewModel, fooParentViewModel, MainRegionName);
-
-                VerifyDefaultRegionManagerBehavior();
-
-                Assert.AreEqual(fooParentViewModel, fooViewModel.GetParentViewModel());
-                Assert.IsTrue(fooParentViewModel.GetChildViewModelsWrapper().Contains(fooViewModel));
-
-                _regionManagerMock.Verify(manager => manager.CreateRegionManager(), Times.Once());
-            }
-
-            /// <summary>
-            /// The throws argument null exception if view model is null.
-            /// </summary>
-            [TestMethod]
-            public void ThrowsArgumentNullExceptionIfViewModelIsNull()
-            {
-                var uiVisualizerService = _serviceLocator.ResolveType<IUIVisualizerService>();
-                ExceptionTester.CallMethodAndExpectException<ArgumentNullException>(() => uiVisualizerService.Activate(null, MainRegionName));
-            }
-
-            /// <summary>
-            /// The throws argument null exception if parent view model is null.
-            /// </summary>
-            [TestMethod]
-            public void ThrowsArgumentNullExceptionIfParentViewModelIsNull()
-            {
-                var uiVisualizerService = _serviceLocator.ResolveType<IUIVisualizerService>();
-                ExceptionTester.CallMethodAndExpectException<ArgumentNullException>(() => uiVisualizerService.Activate(new FooViewModel(_serviceLocator), null, MainRegionName));
-            }
-
-            /// <summary>
-            /// The throws invalid operation exception if view model and parent view model are reference equals.
-            /// </summary>
-            [TestMethod]
-            public void ThrowsInvalidOperationExceptionIfViewModelAndParentViewModelAreReferenceEquals()
-            {
-                var uiVisualizerService = _serviceLocator.ResolveType<IUIVisualizerService>();
-                var fooViewModel = new FooViewModel(_serviceLocator);
-                ExceptionTester.CallMethodAndExpectException<InvalidOperationException>(() => uiVisualizerService.Activate(fooViewModel, fooViewModel, MainRegionName));
-            }
-
-            /// <summary>
-            /// The setup region manager behavior related with main region.
-            /// </summary>
-            private void SetupDefaultRegionManager(IServiceLocator serviceLocator = null)
-            {
-                if (serviceLocator == null)
-                {
-                    serviceLocator = _serviceLocator;
-                }
-
-                _activeViewCollection.Setup(collection => collection.Contains(It.IsAny<FooViewModelView>())).Returns(false);
-                _viewCollection.Setup(collection => collection.Contains(It.IsAny<FooViewModelView>())).Returns(false);
-                _mainRegionMock.SetupGet(region => region.ActiveViews).Returns(_activeViewCollection.Object);
-                _mainRegionMock.SetupGet(region => region.Views).Returns(_viewCollection.Object);
-                _regionCollectionMock.Setup(collection => collection.ContainsRegionWithName(MainRegionName)).Returns(true);
-                _regionCollectionMock.SetupGet(collection => collection[MainRegionName]).Returns(_mainRegionMock.Object);
-                _regionManagerMock.SetupGet(manager => manager.Regions).Returns(_regionCollectionMock.Object);
-
-                serviceLocator.RegisterInstance<IRegionManager>(_regionManagerMock.Object);
-            }
-
-            /// <summary>
-            /// The verify region manager behavior.
-            /// </summary>
-            private void VerifyDefaultRegionManagerBehavior()
-            {
-                _regionManagerMock.VerifyGet(collection => collection.Regions, Times.AtLeast(1));
-                _regionCollectionMock.Verify(collection => collection.ContainsRegionWithName(MainRegionName), Times.Once());
-                _regionCollectionMock.Verify(collection => collection[MainRegionName], Times.Once());
-                _mainRegionMock.Verify(region => region.Add(It.IsAny<FooViewModelView>()), Times.Once());
-                _mainRegionMock.Verify(region => region.Activate(It.IsAny<FooViewModelView>()), Times.Once());
-            }
-            #endregion
-        }
-        #endregion
-
-        #region Nested type: TheDeactivateMethod
-        /// <summary>
-        /// The the deactivate method.
-        /// </summary>
-        [TestClass]
-        public class TheDeactivateMethod
-        {
-            #region Fields
-            /// <summary>
-            /// The active view collection.
-            /// </summary>
-            private Mock<IViewsCollection> _activeViewCollection;
-
-            /// <summary>
-            /// The main region mock.
-            /// </summary>
-            private Mock<IRegion> _mainRegionMock;
-
-            /// <summary>
-            /// The region collection mock.
-            /// </summary>
-            private Mock<IRegionCollection> _regionCollectionMock;
-
-            /// <summary>
-            /// The region manager mock.
-            /// </summary>
-            private Mock<IRegionManager> _regionManagerMock;
-
-            /// <summary>
-            /// The service locator.
-            /// </summary>
-            private IServiceLocator _serviceLocator;
-
-            /// <summary>
-            /// The view collection.
-            /// </summary>
-            private Mock<IViewsCollection> _viewCollection;
-            #endregion
-
-            #region Methods
-            /// <summary>
-            /// The init.
-            /// </summary>
-            [TestInitialize]
-            public void Init()
-            {
-                _regionManagerMock = new Mock<IRegionManager>();
-                _activeViewCollection = new Mock<IViewsCollection>();
-                _viewCollection = new Mock<IViewsCollection>();
-                _regionCollectionMock = new Mock<IRegionCollection>();
-                _mainRegionMock = new Mock<IRegion>();
-
-                var dispatcherServiceMock = new Mock<IDispatcherService>();
-                dispatcherServiceMock.Setup(service => service.Invoke(It.IsAny<Action>())).Callback((Action action) => action.Invoke());
-
-                _serviceLocator = ServiceLocator.Default;
-                _serviceLocator.RegisterInstance<IDispatcherService>(dispatcherServiceMock.Object);
-
-                _serviceLocator.RegisterType<IViewLocator, ViewLocator>();
-                _serviceLocator.RegisterType<IViewModelLocator, ViewModelLocator>();
-                _serviceLocator.RegisterType<IUIVisualizerService, UIVisualizerService>();
-                _serviceLocator.RegisterType<IUICompositionService, UICompositionService>();
-            }
-
-            /// <summary>
-            /// The setup region manager behavior related with main region.
-            /// </summary>
-            private void SetupRegionManagerBehaviorRelatedWithMainRegion()
-            {
-                _activeViewCollection.Setup(collection => collection.Contains(It.IsAny<FooViewModelView>())).Returns(false);
-                _viewCollection.Setup(collection => collection.Contains(It.IsAny<FooViewModelView>())).Returns(false);
-                _mainRegionMock.SetupGet(region => region.ActiveViews).Returns(_activeViewCollection.Object);
-                _mainRegionMock.SetupGet(region => region.Views).Returns(_viewCollection.Object);
-                _regionCollectionMock.Setup(collection => collection.ContainsRegionWithName(MainRegionName)).Returns(true);
-                _regionCollectionMock.SetupGet(collection => collection[MainRegionName]).Returns(_mainRegionMock.Object);
-                _regionManagerMock.SetupGet(manager => manager.Regions).Returns(_regionCollectionMock.Object);
-                _serviceLocator.RegisterInstance<IRegionManager>(_regionManagerMock.Object);
-            }
-
-            /// <summary>
-            /// The is called is the method is close and remove method of the region is called.
-            /// </summary>
-            [TestMethod]
-            public void IsCalledIsTheMethodIsCloseAndRemoveMethodOfTheRegionIsCalled()
-            {
-                SetupRegionManagerBehaviorRelatedWithMainRegion();
-
-                var fooViewModel = new FooViewModel(_serviceLocator);
-
-                var viewLocator = _serviceLocator.ResolveType<IViewLocator>();
-                var viewModelLocator = _serviceLocator.ResolveType<IViewModelLocator>();
-
-                viewModelLocator.Register(typeof (FooViewModelView), typeof (FooViewModel));
-                viewLocator.Register(typeof (FooViewModel), typeof (FooViewModelView));
-
-                var uiVisualizerService = _serviceLocator.ResolveType<IUIVisualizerService>();
-                uiVisualizerService.Activate(fooViewModel, MainRegionName);
-
-                fooViewModel.CloseViewModel(true);
-
-                _mainRegionMock.Verify(region => region.Remove(It.IsAny<FooViewModelView>()), Times.Once());
-            }
-
-            /// <summary>
-            /// The throws argument exception if the view model is null.
-            /// </summary>
-            [TestMethod]
-            public void ThrowsArgumentExceptionIfTheViewModelIsNull()
-            {
-                _serviceLocator.RegisterInstance<IRegionManager>(_regionManagerMock.Object);
-                var uiVisualizerService = _serviceLocator.ResolveType<IUIVisualizerService>();
-                ExceptionTester.CallMethodAndExpectException<ArgumentException>(() => uiVisualizerService.Deactivate(null));
-            }
-
-            /// <summary>
-            /// The throws invalid operation exception if the view model is null.
-            /// </summary>
-            [TestMethod]
-            public void ThrowsInvalidOperationExceptionIfTheViewModelIsNull()
-            {
-                var uiVisualizerService = _serviceLocator.ResolveType<IUIVisualizerService>();
-                ExceptionTester.CallMethodAndExpectException<InvalidOperationException>(() => uiVisualizerService.Deactivate(new FooViewModel(_serviceLocator)));
-            }
-            #endregion
-        }
-        #endregion
-
-        #region Nested type: TheShowMethod
-        /// <summary>
-        /// The the show method.
-        /// </summary>
-        [TestClass]
-        public class TheShowMethod
-#if SILVERLIGHT
-            : SilverlightTest
-#endif
-        {
-#if SILVERLIGHT
-            [TestMethod]
-            [Asynchronous]
-            public void TheOpenedActionIsCalledWhenViewManagerHaveRegisteredAViewForTheViewModel()
-            {
-                 var serviceLocator = IoCFactory.CreateServiceLocator();
-                var fooViewModel = new FooViewModel(serviceLocator);
-
-                var dispatcherServiceMock = new Mock<IDispatcherService>();
-                dispatcherServiceMock.Setup(service => service.Invoke(It.IsAny<Action>())).Callback((Action action) => action.Invoke());
-                var visualizerServiceMock = new Mock<IUIVisualizerService>();
-                visualizerServiceMock.Setup(service => service.Show(It.Is<FooViewModel>(model => ReferenceEquals(model, fooViewModel)), null)).Returns(true);
-                var viewManagerMock = new Mock<IViewManager>();
-                viewManagerMock.Setup(manager => manager.GetViewsOfViewModel(fooViewModel)).Returns(new IView[] { new FooViewModelView(fooViewModel) });
-                
-                serviceLocator.RegisterInstance<IDispatcherService>(dispatcherServiceMock.Object);
-            	serviceLocator.RegisterInstance<IUIVisualizerService>(visualizerServiceMock.Object);
-            	serviceLocator.RegisterInstance<IViewManager>(viewManagerMock.Object);
-            
-                serviceLocator.ResolveType<IUIVisualizerService>().Show(fooViewModel, () =>
-                    {
-                        visualizerServiceMock.Verify(service => service.Show(It.Is<FooViewModel>(model => ReferenceEquals(model, fooViewModel)), null), Times.Once());
-                        viewManagerMock.Verify(manager => manager.GetViewsOfViewModel(fooViewModel), Times.AtLeastOnce());  
-                        this.EnqueueTestComplete();
-                    });
-            }
-
-            [TestMethod]
-            [Asynchronous]
-            public void TheOpenedActionIsCalledEvenWhenThereNoViewsAvailablesInTheExpectedTimeForTheCurrentViewModelButUnlockingTheInspectionThread()
-            {
-                var serviceLocator = IoCFactory.CreateServiceLocator();
-                var fooViewModel = new FooViewModel(serviceLocator);
-
-                var dispatcherServiceMock = new Mock<IDispatcherService>();
-                dispatcherServiceMock.Setup(service => service.Invoke(It.IsAny<Action>())).Callback((Action action) => action.Invoke());
-                var visualizerServiceMock = new Mock<IUIVisualizerService>();
-                visualizerServiceMock.Setup(service => service.Show(It.Is<FooViewModel>(model => ReferenceEquals(model, fooViewModel)), null)).Returns(true);
-                var viewManagerMock = new Mock<IViewManager>();
-                viewManagerMock.Setup(manager => manager.GetViewsOfViewModel(fooViewModel)).Returns(new IView[] { });
-
-                serviceLocator.RegisterInstance<IDispatcherService>(dispatcherServiceMock.Object);
-                serviceLocator.RegisterInstance<IUIVisualizerService>(visualizerServiceMock.Object);
-                serviceLocator.RegisterInstance<IViewManager>(viewManagerMock.Object);
-
-                
-                serviceLocator.ResolveType<IUIVisualizerService>().Show(fooViewModel, () =>
-                    {
-                        visualizerServiceMock.Verify(service => service.Show(It.Is<FooViewModel>(model => ReferenceEquals(model, fooViewModel)), null), Times.Once());
-                        viewManagerMock.Verify(manager => manager.GetViewsOfViewModel(fooViewModel), Times.AtLeastOnce());
-                        this.EnqueueTestComplete();
-                    });
-            }
-            
-#else
-
-            /// <summary>
-            /// The the opened action is called when view manager have registered a view for the view model.
-            /// </summary>
-            [TestMethod]
-            public void TheOpenedActionIsCalledWhenViewManagerHaveRegisteredAViewForTheViewModel()
-            {
-                var serviceLocator = ServiceLocator.Default;
-                var fooViewModel = new FooViewModel(serviceLocator);
-
-                var dispatcherServiceMock = new Mock<IDispatcherService>();
-                dispatcherServiceMock.Setup(service => service.Invoke(It.IsAny<Action>())).Callback((Action action) => action.Invoke());
-                var visualizerServiceMock = new Mock<IUIVisualizerService>();
-                visualizerServiceMock.Setup(service => service.Show(It.Is<FooViewModel>(model => ReferenceEquals(model, fooViewModel)), null)).Returns(true);
-                var viewManagerMock = new Mock<IViewManager>();
-                viewManagerMock.Setup(manager => manager.GetViewsOfViewModel(fooViewModel)).Returns(new IView[] {new FooViewModelView(fooViewModel)});
-
-                serviceLocator.RegisterInstance<IDispatcherService>(dispatcherServiceMock.Object);
-                serviceLocator.RegisterInstance<IUIVisualizerService>(visualizerServiceMock.Object);
-                serviceLocator.RegisterInstance<IViewManager>(viewManagerMock.Object);
-
-                var @event = new AutoResetEvent(false);
-
-                serviceLocator.ResolveType<IUIVisualizerService>().Show(fooViewModel, () => @event.Set());
-
-                @event.WaitOne(1000);
-
-                visualizerServiceMock.Verify(service => service.Show(It.Is<FooViewModel>(model => ReferenceEquals(model, fooViewModel)), null), Times.Once());
-                viewManagerMock.Verify(manager => manager.GetViewsOfViewModel(fooViewModel), Times.AtLeastOnce());
-            }
-
-            /// <summary>
-            /// The the opened action is called even when there no views availables in the expected time for the current view model but unlocking the inspection thread.
-            /// </summary>
-            [TestMethod]
-            public void TheOpenedActionIsCalledEvenWhenThereNoViewsAvailablesInTheExpectedTimeForTheCurrentViewModelButUnlockingTheInspectionThread()
-            {
-                var serviceLocator = ServiceLocator.Default;
-                var fooViewModel = new FooViewModel(serviceLocator);
-
-                var dispatcherServiceMock = new Mock<IDispatcherService>();
-                dispatcherServiceMock.Setup(service => service.Invoke(It.IsAny<Action>())).Callback((Action action) => action.Invoke());
-                var visualizerServiceMock = new Mock<IUIVisualizerService>();
-                visualizerServiceMock.Setup(service => service.Show(It.Is<FooViewModel>(model => ReferenceEquals(model, fooViewModel)), null)).Returns(true);
-                var viewManagerMock = new Mock<IViewManager>();
-                viewManagerMock.Setup(manager => manager.GetViewsOfViewModel(fooViewModel)).Returns(new IView[] {});
-
-                serviceLocator.RegisterInstance<IDispatcherService>(dispatcherServiceMock.Object);
-                serviceLocator.RegisterInstance<IUIVisualizerService>(visualizerServiceMock.Object);
-                serviceLocator.RegisterInstance<IViewManager>(viewManagerMock.Object);
-
-                var @event = new AutoResetEvent(false);
-
-                serviceLocator.ResolveType<IUIVisualizerService>().Show(fooViewModel, () => @event.Set());
-
-                @event.WaitOne(20000);
-
-                visualizerServiceMock.Verify(service => service.Show(It.Is<FooViewModel>(model => ReferenceEquals(model, fooViewModel)), null), Times.Once());
-                viewManagerMock.Verify(manager => manager.GetViewsOfViewModel(fooViewModel), Times.AtLeastOnce());
-            }
-
-#endif
-        }
-        #endregion
-    }
+﻿// --------------------------------------------------------------------------------------------------------------------
+// <copyright file="UIVisualizerServiceExtensionsTests.cs" company="Catel development team">
+//   Copyright (c) 2008 - 2014 Catel development team. All rights reserved.
+// </copyright>
+// --------------------------------------------------------------------------------------------------------------------
+
+
+namespace Catel.Test.Extensions.Prism
+{
+    using System;
+    using System.Collections.Generic;
+    using System.Linq;
+    using System.Threading;
+    using Catel.IoC;
+    using Catel.MVVM;
+    using Catel.MVVM.Services;
+    using Catel.MVVM.Views;
+    using Catel.Windows.Controls;
+    using Microsoft.Practices.Prism.Regions;
+    using Microsoft.VisualStudio.TestTools.UnitTesting;
+    using Moq;
+
+#if SILVERLIGHT
+    using Microsoft.Silverlight.Testing;
+#endif
+
+#if NETFX_CORE
+    using Microsoft.VisualStudio.TestPlatform.UnitTestFramework;
+#else
+#endif
+
+    /// <summary>
+    /// The ui visualizer service extensions tests.
+    /// </summary>
+    public class UIVisualizerServiceExtensionsTests
+    {
+        #region Constants
+        /// <summary>
+        /// The main region name.
+        /// </summary>
+        private const string MainRegionName = "MainRegion";
+        #endregion
+
+        #region Nested type: FooParentViewModel
+        /// <summary>
+        /// The foo parent view model.
+        /// </summary>
+        public class FooParentViewModel : ViewModelBase
+        {
+            #region Constructors
+            /// <summary>
+            /// Initializes a new instance of the <see cref="FooParentViewModel"/> class.
+            /// </summary>
+            /// <param name="serviceLocator">
+            /// The service locator.
+            /// </param>
+            public FooParentViewModel(IServiceLocator serviceLocator)
+                : base(serviceLocator)
+            {
+            }
+            #endregion
+
+            #region Methods
+            public IEnumerable<IViewModel> GetChildViewModelsWrapper()
+            {
+                return GetChildViewModels();
+            }
+            #endregion
+        }
+        #endregion
+
+        #region Nested type: FooParentViewModelView
+        /// <summary>
+        /// The foo parent view model view.
+        /// </summary>
+        public class FooParentViewModelView : UserControl
+        {
+            #region Constructors
+            /// <summary>
+            /// Initializes a new instance of the <see cref="FooParentViewModelView"/> class.
+            /// </summary>
+            /// <param name="viewModel">
+            /// The view model.
+            /// </param>
+            public FooParentViewModelView(IViewModel viewModel)
+                : base(viewModel)
+            {
+            }
+            #endregion
+        }
+        #endregion
+
+        #region Nested type: FooViewModel
+        /// <summary>
+        /// The foo view model.
+        /// </summary>
+        public class FooViewModel : ViewModelBase
+        {
+            #region Constructors
+            /// <summary>
+            /// Initializes a new instance of the <see cref="FooViewModel"/> class.
+            /// </summary>
+            /// <param name="serviceLocator">
+            /// The service locator.
+            /// </param>
+            public FooViewModel(IServiceLocator serviceLocator)
+                : base(serviceLocator)
+            {
+            }
+            #endregion
+
+            #region Methods
+            /// <summary>
+            /// The get parent view model.
+            /// </summary>
+            /// <returns>
+            /// The <see cref="IViewModel"/>.
+            /// </returns>
+            public IViewModel GetParentViewModel()
+            {
+                return ParentViewModel;
+            }
+            #endregion
+        }
+        #endregion
+
+        #region Nested type: FooViewModelView
+        /// <summary>
+        /// The foo view model view.
+        /// </summary>
+        public class FooViewModelView : UserControl
+        {
+            #region Constructors
+            /// <summary>
+            /// Initializes a new instance of the <see cref="FooViewModelView"/> class.
+            /// </summary>
+            /// <param name="viewModel">
+            /// The view model.
+            /// </param>
+            public FooViewModelView(IViewModel viewModel)
+                : base(viewModel)
+            {
+            }
+            #endregion
+        }
+        #endregion
+
+        #region Nested type: TheActivateMethod
+        /// <summary>
+        /// The the show method.
+        /// </summary>
+        [TestClass]
+        public class TheActivateMethod
+        {
+            #region Fields
+            /// <summary>
+            /// The active view collection.
+            /// </summary>
+            private Mock<IViewsCollection> _activeViewCollection;
+
+            /// <summary>
+            /// The main region mock.
+            /// </summary>
+            private Mock<IRegion> _mainRegionMock;
+
+            /// <summary>
+            /// The region collection mock.
+            /// </summary>
+            private Mock<IRegionCollection> _regionCollectionMock;
+
+            /// <summary>
+            /// The region manager mock.
+            /// </summary>
+            private Mock<IRegionManager> _regionManagerMock;
+
+            /// <summary>
+            /// The service locator.
+            /// </summary>
+            private IServiceLocator _serviceLocator;
+
+            /// <summary>
+            /// The view collection.
+            /// </summary>
+            private Mock<IViewsCollection> _viewCollection;
+            #endregion
+
+            #region Methods
+            /// <summary>
+            /// The init.
+            /// </summary>
+            [TestInitialize]
+            public void Init()
+            {
+                _regionManagerMock = new Mock<IRegionManager>();
+                _activeViewCollection = new Mock<IViewsCollection>();
+                _viewCollection = new Mock<IViewsCollection>();
+                _regionCollectionMock = new Mock<IRegionCollection>();
+                _mainRegionMock = new Mock<IRegion>();
+
+                var dispatcherServiceMock = new Mock<IDispatcherService>();
+                dispatcherServiceMock.Setup(service => service.Invoke(It.IsAny<Action>())).Callback((Action action) => action.Invoke());
+
+                //_serviceLocator = IoCFactory.CreateServiceLocator(true);
+                _serviceLocator = ServiceLocator.Default;
+                _serviceLocator.RegisterInstance<IDispatcherService>(dispatcherServiceMock.Object);
+
+                _serviceLocator.RegisterType<IViewLocator, ViewLocator>();
+                _serviceLocator.RegisterType<IViewModelLocator, ViewModelLocator>();
+                _serviceLocator.RegisterType<IUIVisualizerService, UIVisualizerService>();
+                _serviceLocator.RegisterType<IUICompositionService, UICompositionService>();
+            }
+
+            ///// <summary>
+            ///// The throws not supported exception if the region manager is not avaliable.
+            ///// </summary>
+            //[TestMethod]
+            //public void ThrowsNotSupportedExceptionIfTheRegionManagerIsNotAvaliable()
+            //{
+            //    var serviceLocator = IoCFactory.CreateServiceLocator();
+            //    serviceLocator.RegisterType<IViewLocator, ViewLocator>();
+            //    serviceLocator.RegisterType<IViewModelLocator, ViewModelLocator>();
+            //    serviceLocator.RegisterType<IUIVisualizerService, UIVisualizerService>();
+
+            //    var fooViewModel = new FooViewModel(serviceLocator);
+
+            //    var viewLocator = serviceLocator.ResolveType<IViewLocator>();
+            //    var viewModelLocator = serviceLocator.ResolveType<IViewModelLocator>();
+
+            //    viewModelLocator.Register(typeof (FooViewModelView), typeof (FooViewModel));
+            //    viewLocator.Register(typeof (FooViewModel), typeof (FooViewModelView));
+
+            //    var uiVisualizerService = serviceLocator.ResolveType<IUIVisualizerService>();
+            //    ExceptionTester.CallMethodAndExpectException<NotSupportedException>(() => uiVisualizerService.Activate(fooViewModel, MainRegionName));
+            //}
+
+            /// <summary>
+            /// The throws invalid operation if is the first activation of a view model is requested with out region.
+            /// </summary>
+            [TestMethod]
+            public void ThrowsInvalidOperationIfIsTheFirstActivationOfAViewModelIsRequestedWithOutRegion()
+            {
+                _serviceLocator.RegisterInstance(_regionManagerMock.Object);
+                var fooViewModel = new FooViewModel(_serviceLocator);
+
+                var viewLocator = _serviceLocator.ResolveType<IViewLocator>();
+                var viewModelLocator = _serviceLocator.ResolveType<IViewModelLocator>();
+
+                viewModelLocator.Register(typeof (FooViewModelView), typeof (FooViewModel));
+                viewLocator.Register(typeof (FooViewModel), typeof (FooViewModelView));
+
+                var uiVisualizerService = _serviceLocator.ResolveType<IUIVisualizerService>();
+                ExceptionTester.CallMethodAndExpectException<InvalidOperationException>(() => uiVisualizerService.Activate(fooViewModel));
+            }
+
+            /// <summary>
+            /// The test.
+            /// </summary>
+            [TestMethod]
+            public void CallsAddAndActivateMethodsOfAnExistingRegionWithTheViewThatsBelongToTheViewModel()
+            {
+                SetupDefaultRegionManager();
+
+                var fooViewModel = new FooViewModel(_serviceLocator);
+
+                var viewLocator = _serviceLocator.ResolveType<IViewLocator>();
+                var viewModelLocator = _serviceLocator.ResolveType<IViewModelLocator>();
+
+                viewModelLocator.Register(typeof (FooViewModelView), typeof (FooViewModel));
+                viewLocator.Register(typeof (FooViewModel), typeof (FooViewModelView));
+
+                var uiVisualizerService = _serviceLocator.ResolveType<IUIVisualizerService>();
+                uiVisualizerService.Activate(fooViewModel, MainRegionName);
+
+                VerifyDefaultRegionManagerBehavior();
+            }
+
+            /// <summary>
+            /// The allows the reactivation of a deactivated view model.
+            /// </summary>
+            [TestMethod]
+            public void AllowsTheReactivationOfADeactivatedViewModel()
+            {
+                SetupDefaultRegionManager();
+
+                var fooViewModel = new FooViewModel(_serviceLocator);
+
+                var viewLocator = _serviceLocator.ResolveType<IViewLocator>();
+                var viewModelLocator = _serviceLocator.ResolveType<IViewModelLocator>();
+
+                viewModelLocator.Register(typeof (FooViewModelView), typeof (FooViewModel));
+                viewLocator.Register(typeof (FooViewModel), typeof (FooViewModelView));
+
+                var uiVisualizerService = _serviceLocator.ResolveType<IUIVisualizerService>();
+                uiVisualizerService.Activate(fooViewModel, MainRegionName);
+
+                uiVisualizerService.Deactivate(fooViewModel);
+
+                uiVisualizerService.Activate(fooViewModel);
+
+                _regionManagerMock.VerifyGet(collection => collection.Regions, Times.AtLeast(1));
+                _regionCollectionMock.Verify(collection => collection.ContainsRegionWithName(MainRegionName), Times.Once());
+                _regionCollectionMock.Verify(collection => collection[MainRegionName], Times.Once());
+                _mainRegionMock.Verify(region => region.Add(It.IsAny<FooViewModelView>()), Times.Once());
+                _mainRegionMock.Verify(region => region.Deactivate(It.IsAny<FooViewModelView>()), Times.Once());
+                _mainRegionMock.Verify(region => region.Activate(It.IsAny<FooViewModelView>()), Times.Exactly(2));
+            }
+
+            /// <summary>
+            /// The test.
+            /// </summary>
+            [TestMethod]
+            public void NotCallsAddOrActivateMethodsOfViewThatsBelongToTheViewModelIsAlreadyActive()
+            {
+                _activeViewCollection.Setup(collection => collection.Contains(It.IsAny<FooViewModelView>())).Returns(true);
+
+                _mainRegionMock.SetupGet(region => region.ActiveViews).Returns(_activeViewCollection.Object);
+                _mainRegionMock.SetupGet(region => region.Views).Returns(_viewCollection.Object);
+
+                _regionCollectionMock.Setup(collection => collection.ContainsRegionWithName(MainRegionName)).Returns(true);
+                _regionCollectionMock.SetupGet(collection => collection[MainRegionName]).Returns(_mainRegionMock.Object);
+
+                _regionManagerMock.SetupGet(manager => manager.Regions).Returns(_regionCollectionMock.Object);
+
+                _serviceLocator.RegisterInstance<IRegionManager>(_regionManagerMock.Object);
+                var fooViewModel = new FooViewModel(_serviceLocator);
+
+                var viewLocator = _serviceLocator.ResolveType<IViewLocator>();
+                var viewModelLocator = _serviceLocator.ResolveType<IViewModelLocator>();
+
+                viewModelLocator.Register(typeof (FooViewModelView), typeof (FooViewModel));
+                viewLocator.Register(typeof (FooViewModel), typeof (FooViewModelView));
+
+                var uiVisualizerService = _serviceLocator.ResolveType<IUIVisualizerService>();
+                uiVisualizerService.Activate(fooViewModel, MainRegionName);
+
+                _regionManagerMock.VerifyGet(collection => collection.Regions, Times.AtLeast(1));
+                _regionCollectionMock.Verify(collection => collection.ContainsRegionWithName(MainRegionName), Times.Once());
+                _regionCollectionMock.Verify(collection => collection[MainRegionName], Times.Once());
+                _mainRegionMock.Verify(region => region.Add(It.IsAny<FooViewModelView>()), Times.Never());
+                _mainRegionMock.Verify(region => region.Activate(It.IsAny<FooViewModelView>()), Times.Never());
+            }
+
+            /// <summary>
+            /// The tries to resolve the views of the parent view model using the view manager.
+            /// </summary>
+            [TestMethod]
+            public void TriesToResolveTheViewsOfTheParentViewModelUsingTheViewManager()
+            {
+                var fooViewModel = new FooViewModel(_serviceLocator);
+                var fooParentViewModel = new FooParentViewModel(_serviceLocator);
+
+                var viewManagerMock = new Mock<IViewManager>();
+                viewManagerMock.Setup(manager => manager.GetViewsOfViewModel(fooParentViewModel)).Returns(new IView[] {});
+
+                _serviceLocator.RegisterInstance<IViewManager>(viewManagerMock.Object);
+
+                _serviceLocator.ResolveType<IUIVisualizerService>().Activate(fooViewModel, fooParentViewModel, MainRegionName);
+
+                viewManagerMock.Verify(manager => manager.GetViewsOfViewModel(fooParentViewModel), Times.Once());
+            }
+
+            /// <summary>
+            /// The sets the existing region manager and creates a parent child relationship between the view model with the region and the injected one.
+            /// </summary>
+            [TestMethod]
+            public void SetsTheExistingRegionManagerAndCreatesAParentChildRelationshipBetweenTheViewModelWithTheRegionAndTheInjectedOne()
+            {
+                SetupDefaultRegionManager();
+
+                var fooViewModel = new FooViewModel(_serviceLocator);
+                var fooParentViewModel = new FooParentViewModel(_serviceLocator);
+
+                var viewLocator = _serviceLocator.ResolveType<IViewLocator>();
+                var viewModelLocator = _serviceLocator.ResolveType<IViewModelLocator>();
+
+                viewModelLocator.Register(typeof (FooViewModelView), typeof (FooViewModel));
+                viewLocator.Register(typeof (FooViewModel), typeof (FooViewModelView));
+
+                var viewManagerMock = new Mock<IViewManager>();
+                var fooParentViewModelView = new FooParentViewModelView(fooParentViewModel);
+                fooParentViewModelView.SetRegionManager(_regionManagerMock.Object);
+                RegionManager.SetRegionName(fooParentViewModelView, MainRegionName);
+
+                viewManagerMock.Setup(manager => manager.GetViewsOfViewModel(fooParentViewModel)).Returns(new IView[] {fooParentViewModelView});
+
+                _serviceLocator.RegisterInstance<IViewManager>(viewManagerMock.Object);
+                _serviceLocator.ResolveType<IUIVisualizerService>().Activate(fooViewModel, fooParentViewModel, MainRegionName);
+
+                VerifyDefaultRegionManagerBehavior();
+
+                Assert.AreEqual(fooParentViewModel, fooViewModel.GetParentViewModel());
+                Assert.IsTrue(fooParentViewModel.GetChildViewModelsWrapper().Contains(fooViewModel));
+            }
+
+            /// <summary>
+            /// The make a call to resolve the region manager if not found in the visual tree and creates a parent child relationship between the view model with the region and the injected one.
+            /// </summary>
+            [TestMethod]
+            public void MakeACallToResolveTheRegionManagerIfNotFoundInTheVisualTreeAndCreatesAParentChildRelationshipBetweenTheViewModelWithTheRegionAndTheInjectedOne()
+            {
+                SetupDefaultRegionManager();
+
+                _regionManagerMock.Setup(manager => manager.CreateRegionManager()).Returns(_regionManagerMock.Object);
+
+                var fooViewModel = new FooViewModel(_serviceLocator);
+                var fooParentViewModel = new FooParentViewModel(_serviceLocator);
+
+                var viewLocator = _serviceLocator.ResolveType<IViewLocator>();
+                var viewModelLocator = _serviceLocator.ResolveType<IViewModelLocator>();
+
+                viewModelLocator.Register(typeof (FooViewModelView), typeof (FooViewModel));
+                viewLocator.Register(typeof (FooViewModel), typeof (FooViewModelView));
+
+                var viewManagerMock = new Mock<IViewManager>();
+                var fooParentViewModelView = new FooParentViewModelView(fooParentViewModel);
+
+                RegionManager.SetRegionName(fooParentViewModelView, MainRegionName);
+
+                viewManagerMock.Setup(manager => manager.GetViewsOfViewModel(fooParentViewModel)).Returns(new IView[] {fooParentViewModelView});
+
+                _serviceLocator.RegisterInstance<IViewManager>(viewManagerMock.Object);
+
+                _serviceLocator.ResolveType<IUIVisualizerService>().Activate(fooViewModel, fooParentViewModel, MainRegionName);
+
+                VerifyDefaultRegionManagerBehavior();
+
+                Assert.AreEqual(fooParentViewModel, fooViewModel.GetParentViewModel());
+                Assert.IsTrue(fooParentViewModel.GetChildViewModelsWrapper().Contains(fooViewModel));
+
+                _regionManagerMock.Verify(manager => manager.CreateRegionManager(), Times.Once());
+            }
+
+            /// <summary>
+            /// The throws argument null exception if view model is null.
+            /// </summary>
+            [TestMethod]
+            public void ThrowsArgumentNullExceptionIfViewModelIsNull()
+            {
+                var uiVisualizerService = _serviceLocator.ResolveType<IUIVisualizerService>();
+                ExceptionTester.CallMethodAndExpectException<ArgumentNullException>(() => uiVisualizerService.Activate(null, MainRegionName));
+            }
+
+            /// <summary>
+            /// The throws argument null exception if parent view model is null.
+            /// </summary>
+            [TestMethod]
+            public void ThrowsArgumentNullExceptionIfParentViewModelIsNull()
+            {
+                var uiVisualizerService = _serviceLocator.ResolveType<IUIVisualizerService>();
+                ExceptionTester.CallMethodAndExpectException<ArgumentNullException>(() => uiVisualizerService.Activate(new FooViewModel(_serviceLocator), null, MainRegionName));
+            }
+
+            /// <summary>
+            /// The throws invalid operation exception if view model and parent view model are reference equals.
+            /// </summary>
+            [TestMethod]
+            public void ThrowsInvalidOperationExceptionIfViewModelAndParentViewModelAreReferenceEquals()
+            {
+                var uiVisualizerService = _serviceLocator.ResolveType<IUIVisualizerService>();
+                var fooViewModel = new FooViewModel(_serviceLocator);
+                ExceptionTester.CallMethodAndExpectException<InvalidOperationException>(() => uiVisualizerService.Activate(fooViewModel, fooViewModel, MainRegionName));
+            }
+
+            /// <summary>
+            /// The setup region manager behavior related with main region.
+            /// </summary>
+            private void SetupDefaultRegionManager(IServiceLocator serviceLocator = null)
+            {
+                if (serviceLocator == null)
+                {
+                    serviceLocator = _serviceLocator;
+                }
+
+                _activeViewCollection.Setup(collection => collection.Contains(It.IsAny<FooViewModelView>())).Returns(false);
+                _viewCollection.Setup(collection => collection.Contains(It.IsAny<FooViewModelView>())).Returns(false);
+                _mainRegionMock.SetupGet(region => region.ActiveViews).Returns(_activeViewCollection.Object);
+                _mainRegionMock.SetupGet(region => region.Views).Returns(_viewCollection.Object);
+                _regionCollectionMock.Setup(collection => collection.ContainsRegionWithName(MainRegionName)).Returns(true);
+                _regionCollectionMock.SetupGet(collection => collection[MainRegionName]).Returns(_mainRegionMock.Object);
+                _regionManagerMock.SetupGet(manager => manager.Regions).Returns(_regionCollectionMock.Object);
+
+                serviceLocator.RegisterInstance<IRegionManager>(_regionManagerMock.Object);
+            }
+
+            /// <summary>
+            /// The verify region manager behavior.
+            /// </summary>
+            private void VerifyDefaultRegionManagerBehavior()
+            {
+                _regionManagerMock.VerifyGet(collection => collection.Regions, Times.AtLeast(1));
+                _regionCollectionMock.Verify(collection => collection.ContainsRegionWithName(MainRegionName), Times.Once());
+                _regionCollectionMock.Verify(collection => collection[MainRegionName], Times.Once());
+                _mainRegionMock.Verify(region => region.Add(It.IsAny<FooViewModelView>()), Times.Once());
+                _mainRegionMock.Verify(region => region.Activate(It.IsAny<FooViewModelView>()), Times.Once());
+            }
+            #endregion
+        }
+        #endregion
+
+        #region Nested type: TheDeactivateMethod
+        /// <summary>
+        /// The the deactivate method.
+        /// </summary>
+        [TestClass]
+        public class TheDeactivateMethod
+        {
+            #region Fields
+            /// <summary>
+            /// The active view collection.
+            /// </summary>
+            private Mock<IViewsCollection> _activeViewCollection;
+
+            /// <summary>
+            /// The main region mock.
+            /// </summary>
+            private Mock<IRegion> _mainRegionMock;
+
+            /// <summary>
+            /// The region collection mock.
+            /// </summary>
+            private Mock<IRegionCollection> _regionCollectionMock;
+
+            /// <summary>
+            /// The region manager mock.
+            /// </summary>
+            private Mock<IRegionManager> _regionManagerMock;
+
+            /// <summary>
+            /// The service locator.
+            /// </summary>
+            private IServiceLocator _serviceLocator;
+
+            /// <summary>
+            /// The view collection.
+            /// </summary>
+            private Mock<IViewsCollection> _viewCollection;
+            #endregion
+
+            #region Methods
+            /// <summary>
+            /// The init.
+            /// </summary>
+            [TestInitialize]
+            public void Init()
+            {
+                _regionManagerMock = new Mock<IRegionManager>();
+                _activeViewCollection = new Mock<IViewsCollection>();
+                _viewCollection = new Mock<IViewsCollection>();
+                _regionCollectionMock = new Mock<IRegionCollection>();
+                _mainRegionMock = new Mock<IRegion>();
+
+                var dispatcherServiceMock = new Mock<IDispatcherService>();
+                dispatcherServiceMock.Setup(service => service.Invoke(It.IsAny<Action>())).Callback((Action action) => action.Invoke());
+
+                _serviceLocator = ServiceLocator.Default;
+                _serviceLocator.RegisterInstance<IDispatcherService>(dispatcherServiceMock.Object);
+
+                _serviceLocator.RegisterType<IViewLocator, ViewLocator>();
+                _serviceLocator.RegisterType<IViewModelLocator, ViewModelLocator>();
+                _serviceLocator.RegisterType<IUIVisualizerService, UIVisualizerService>();
+                _serviceLocator.RegisterType<IUICompositionService, UICompositionService>();
+            }
+
+            /// <summary>
+            /// The setup region manager behavior related with main region.
+            /// </summary>
+            private void SetupRegionManagerBehaviorRelatedWithMainRegion()
+            {
+                _activeViewCollection.Setup(collection => collection.Contains(It.IsAny<FooViewModelView>())).Returns(false);
+                _viewCollection.Setup(collection => collection.Contains(It.IsAny<FooViewModelView>())).Returns(false);
+                _mainRegionMock.SetupGet(region => region.ActiveViews).Returns(_activeViewCollection.Object);
+                _mainRegionMock.SetupGet(region => region.Views).Returns(_viewCollection.Object);
+                _regionCollectionMock.Setup(collection => collection.ContainsRegionWithName(MainRegionName)).Returns(true);
+                _regionCollectionMock.SetupGet(collection => collection[MainRegionName]).Returns(_mainRegionMock.Object);
+                _regionManagerMock.SetupGet(manager => manager.Regions).Returns(_regionCollectionMock.Object);
+                _serviceLocator.RegisterInstance<IRegionManager>(_regionManagerMock.Object);
+            }
+
+            /// <summary>
+            /// The is called is the method is close and remove method of the region is called.
+            /// </summary>
+            [TestMethod]
+            public void IsCalledIsTheMethodIsCloseAndRemoveMethodOfTheRegionIsCalled()
+            {
+                SetupRegionManagerBehaviorRelatedWithMainRegion();
+
+                var fooViewModel = new FooViewModel(_serviceLocator);
+
+                var viewLocator = _serviceLocator.ResolveType<IViewLocator>();
+                var viewModelLocator = _serviceLocator.ResolveType<IViewModelLocator>();
+
+                viewModelLocator.Register(typeof (FooViewModelView), typeof (FooViewModel));
+                viewLocator.Register(typeof (FooViewModel), typeof (FooViewModelView));
+
+                var uiVisualizerService = _serviceLocator.ResolveType<IUIVisualizerService>();
+                uiVisualizerService.Activate(fooViewModel, MainRegionName);
+
+                fooViewModel.CloseViewModel(true);
+
+                _mainRegionMock.Verify(region => region.Remove(It.IsAny<FooViewModelView>()), Times.Once());
+            }
+
+            /// <summary>
+            /// The throws argument exception if the view model is null.
+            /// </summary>
+            [TestMethod]
+            public void ThrowsArgumentExceptionIfTheViewModelIsNull()
+            {
+                _serviceLocator.RegisterInstance<IRegionManager>(_regionManagerMock.Object);
+                var uiVisualizerService = _serviceLocator.ResolveType<IUIVisualizerService>();
+                ExceptionTester.CallMethodAndExpectException<ArgumentException>(() => uiVisualizerService.Deactivate(null));
+            }
+
+            /// <summary>
+            /// The throws invalid operation exception if the view model is null.
+            /// </summary>
+            [TestMethod]
+            public void ThrowsInvalidOperationExceptionIfTheViewModelIsNull()
+            {
+                var uiVisualizerService = _serviceLocator.ResolveType<IUIVisualizerService>();
+                ExceptionTester.CallMethodAndExpectException<InvalidOperationException>(() => uiVisualizerService.Deactivate(new FooViewModel(_serviceLocator)));
+            }
+            #endregion
+        }
+        #endregion
+
+        #region Nested type: TheShowMethod
+        /// <summary>
+        /// The the show method.
+        /// </summary>
+        [TestClass]
+        public class TheShowMethod
+#if SILVERLIGHT
+            : SilverlightTest
+#endif
+        {
+#if SILVERLIGHT
+            [TestMethod]
+            [Asynchronous]
+            public void TheOpenedActionIsCalledWhenViewManagerHaveRegisteredAViewForTheViewModel()
+            {
+                 var serviceLocator = IoCFactory.CreateServiceLocator();
+                var fooViewModel = new FooViewModel(serviceLocator);
+
+                var dispatcherServiceMock = new Mock<IDispatcherService>();
+                dispatcherServiceMock.Setup(service => service.Invoke(It.IsAny<Action>())).Callback((Action action) => action.Invoke());
+                var visualizerServiceMock = new Mock<IUIVisualizerService>();
+                visualizerServiceMock.Setup(service => service.Show(It.Is<FooViewModel>(model => ReferenceEquals(model, fooViewModel)), null)).Returns(true);
+                var viewManagerMock = new Mock<IViewManager>();
+                viewManagerMock.Setup(manager => manager.GetViewsOfViewModel(fooViewModel)).Returns(new IView[] { new FooViewModelView(fooViewModel) });
+                
+                serviceLocator.RegisterInstance<IDispatcherService>(dispatcherServiceMock.Object);
+            	serviceLocator.RegisterInstance<IUIVisualizerService>(visualizerServiceMock.Object);
+            	serviceLocator.RegisterInstance<IViewManager>(viewManagerMock.Object);
+            
+                serviceLocator.ResolveType<IUIVisualizerService>().Show(fooViewModel, () =>
+                    {
+                        visualizerServiceMock.Verify(service => service.Show(It.Is<FooViewModel>(model => ReferenceEquals(model, fooViewModel)), null), Times.Once());
+                        viewManagerMock.Verify(manager => manager.GetViewsOfViewModel(fooViewModel), Times.AtLeastOnce());  
+                        this.EnqueueTestComplete();
+                    });
+            }
+
+            [TestMethod]
+            [Asynchronous]
+            public void TheOpenedActionIsCalledEvenWhenThereNoViewsAvailablesInTheExpectedTimeForTheCurrentViewModelButUnlockingTheInspectionThread()
+            {
+                var serviceLocator = IoCFactory.CreateServiceLocator();
+                var fooViewModel = new FooViewModel(serviceLocator);
+
+                var dispatcherServiceMock = new Mock<IDispatcherService>();
+                dispatcherServiceMock.Setup(service => service.Invoke(It.IsAny<Action>())).Callback((Action action) => action.Invoke());
+                var visualizerServiceMock = new Mock<IUIVisualizerService>();
+                visualizerServiceMock.Setup(service => service.Show(It.Is<FooViewModel>(model => ReferenceEquals(model, fooViewModel)), null)).Returns(true);
+                var viewManagerMock = new Mock<IViewManager>();
+                viewManagerMock.Setup(manager => manager.GetViewsOfViewModel(fooViewModel)).Returns(new IView[] { });
+
+                serviceLocator.RegisterInstance<IDispatcherService>(dispatcherServiceMock.Object);
+                serviceLocator.RegisterInstance<IUIVisualizerService>(visualizerServiceMock.Object);
+                serviceLocator.RegisterInstance<IViewManager>(viewManagerMock.Object);
+
+                
+                serviceLocator.ResolveType<IUIVisualizerService>().Show(fooViewModel, () =>
+                    {
+                        visualizerServiceMock.Verify(service => service.Show(It.Is<FooViewModel>(model => ReferenceEquals(model, fooViewModel)), null), Times.Once());
+                        viewManagerMock.Verify(manager => manager.GetViewsOfViewModel(fooViewModel), Times.AtLeastOnce());
+                        this.EnqueueTestComplete();
+                    });
+            }
+            
+#else
+
+            /// <summary>
+            /// The the opened action is called when view manager have registered a view for the view model.
+            /// </summary>
+            [TestMethod]
+            public void TheOpenedActionIsCalledWhenViewManagerHaveRegisteredAViewForTheViewModel()
+            {
+                var serviceLocator = ServiceLocator.Default;
+                var fooViewModel = new FooViewModel(serviceLocator);
+
+                var dispatcherServiceMock = new Mock<IDispatcherService>();
+                dispatcherServiceMock.Setup(service => service.Invoke(It.IsAny<Action>())).Callback((Action action) => action.Invoke());
+                var visualizerServiceMock = new Mock<IUIVisualizerService>();
+                visualizerServiceMock.Setup(service => service.Show(It.Is<FooViewModel>(model => ReferenceEquals(model, fooViewModel)), null)).Returns(true);
+                var viewManagerMock = new Mock<IViewManager>();
+                viewManagerMock.Setup(manager => manager.GetViewsOfViewModel(fooViewModel)).Returns(new IView[] {new FooViewModelView(fooViewModel)});
+
+                serviceLocator.RegisterInstance<IDispatcherService>(dispatcherServiceMock.Object);
+                serviceLocator.RegisterInstance<IUIVisualizerService>(visualizerServiceMock.Object);
+                serviceLocator.RegisterInstance<IViewManager>(viewManagerMock.Object);
+
+                var @event = new AutoResetEvent(false);
+
+                serviceLocator.ResolveType<IUIVisualizerService>().Show(fooViewModel, () => @event.Set());
+
+                @event.WaitOne(1000);
+
+                visualizerServiceMock.Verify(service => service.Show(It.Is<FooViewModel>(model => ReferenceEquals(model, fooViewModel)), null), Times.Once());
+                viewManagerMock.Verify(manager => manager.GetViewsOfViewModel(fooViewModel), Times.AtLeastOnce());
+            }
+
+            /// <summary>
+            /// The the opened action is called even when there no views availables in the expected time for the current view model but unlocking the inspection thread.
+            /// </summary>
+            [TestMethod]
+            public void TheOpenedActionIsCalledEvenWhenThereNoViewsAvailablesInTheExpectedTimeForTheCurrentViewModelButUnlockingTheInspectionThread()
+            {
+                var serviceLocator = ServiceLocator.Default;
+                var fooViewModel = new FooViewModel(serviceLocator);
+
+                var dispatcherServiceMock = new Mock<IDispatcherService>();
+                dispatcherServiceMock.Setup(service => service.Invoke(It.IsAny<Action>())).Callback((Action action) => action.Invoke());
+                var visualizerServiceMock = new Mock<IUIVisualizerService>();
+                visualizerServiceMock.Setup(service => service.Show(It.Is<FooViewModel>(model => ReferenceEquals(model, fooViewModel)), null)).Returns(true);
+                var viewManagerMock = new Mock<IViewManager>();
+                viewManagerMock.Setup(manager => manager.GetViewsOfViewModel(fooViewModel)).Returns(new IView[] {});
+
+                serviceLocator.RegisterInstance<IDispatcherService>(dispatcherServiceMock.Object);
+                serviceLocator.RegisterInstance<IUIVisualizerService>(visualizerServiceMock.Object);
+                serviceLocator.RegisterInstance<IViewManager>(viewManagerMock.Object);
+
+                var @event = new AutoResetEvent(false);
+
+                serviceLocator.ResolveType<IUIVisualizerService>().Show(fooViewModel, () => @event.Set());
+
+                @event.WaitOne(20000);
+
+                visualizerServiceMock.Verify(service => service.Show(It.Is<FooViewModel>(model => ReferenceEquals(model, fooViewModel)), null), Times.Once());
+                viewManagerMock.Verify(manager => manager.GetViewsOfViewModel(fooViewModel), Times.AtLeastOnce());
+            }
+
+#endif
+        }
+        #endregion
+    }
 }