﻿<Project Sdk="MSBuild.Sdk.Extras">
  <PropertyGroup>
    <TargetFrameworks>netcoreapp3.1</TargetFrameworks>
    <AssemblyName>Catel.Tests</AssemblyName>
    <RootNamespace>Catel.Tests</RootNamespace>
    <DefaultLanguage>en-US</DefaultLanguage>
    <PackageId>Catel.Tests</PackageId>
    <PackageVersion>1.0.0-alpha0001</PackageVersion>
    <Description></Description>
    <PackageTags></PackageTags>
    <SonarQubeExclude>true</SonarQubeExclude>
  </PropertyGroup>

  <PropertyGroup>
    <UseWpf>true</UseWpf>
  </PropertyGroup>

<<<<<<< HEAD
    <ItemGroup>
    <PackageReference Include="ApprovalTests" Version="5.4.2" />
    <PackageReference Include="Fody" Version="6.2.6" PrivateAssets="all">
=======
  <ItemGroup>
    <PackageReference Include="ApprovalTests" Version="5.4.1" />
    <PackageReference Include="Fody" Version="6.2.5" PrivateAssets="all">
>>>>>>> df11d5b5
      <IncludeAssets>runtime; build; native; contentfiles; analyzers</IncludeAssets>
    </PackageReference>
    <PackageReference Include="LoadAssembliesOnStartup.Fody" Version="4.5.0" PrivateAssets="all" />
    <PackageReference Include="MethodTimer.Fody" Version="3.1.2" PrivateAssets="all" />
<<<<<<< HEAD
=======
    <PackageReference Include="Microsoft.NET.Test.Sdk" Version="16.7.1" />
>>>>>>> df11d5b5
    <PackageReference Include="ModuleInit.Fody" Version="2.1.1" PrivateAssets="all" />
    <PackageReference Include="Moq" Version="4.14.5" />
    <PackageReference Include="NUnit" Version="3.12.0" PrivateAssets="all" />
    <PackageReference Include="NUnit3TestAdapter" Version="3.17.0">
      <PrivateAssets>all</PrivateAssets>
      <IncludeAssets>runtime; build; native; contentfiles; analyzers; buildtransitive</IncludeAssets>
    </PackageReference>
    <PackageReference Include="Obsolete.Fody" Version="5.2.1" PrivateAssets="all" />
<<<<<<< HEAD
    <PackageReference Include="PublicApiGenerator" Version="10.2.0" PrivateAssets="all" />    
=======
    <PackageReference Include="PublicApiGenerator" Version="10.2.0" PrivateAssets="all" />
>>>>>>> df11d5b5
  </ItemGroup>

  <ItemGroup>
    <PackageReference Update="NETStandard.Library" Version="2.0.3" />
  </ItemGroup>

  <ItemGroup>
    <ProjectReference Include="..\Catel.Core\Catel.Core.csproj" />
    <ProjectReference Include="..\Catel.MVVM\Catel.MVVM.csproj" />
    <ProjectReference Include="..\Catel.Serialization.Json\Catel.Serialization.Json.csproj" />
    <ProjectReference Include="..\Catel.Tests.TestReferenceA\Catel.Tests.TestReferenceA.csproj" />
    <ProjectReference Include="..\Catel.Tests.TestReferenceB\Catel.Tests.TestReferenceB.csproj" />
    <ProjectReference Include="..\Catel.Tests.TestReferenceC\Catel.Tests.TestReferenceC.csproj" />
  </ItemGroup>

  <ItemGroup>
    <Compile Remove="*.approved.cs;*.received.cs" />
  </ItemGroup>

  <ItemGroup>
    <Page Update="TestControl.xaml">
      <Generator>MSBuild:Compile</Generator>
    </Page>
  </ItemGroup>

  <Import Project="$(MSBuildProjectDirectory)\..\Directory.build.shared.explicit.props" Condition="Exists('$(MSBuildProjectDirectory)\..\Directory.build.shared.explicit.props')" />
  <Import Project="$(MSBuildProjectDirectory)\..\Directory.build.shared.tests.props" Condition="Exists('$(MSBuildProjectDirectory)\..\Directory.build.shared.tests.props')" />
</Project><|MERGE_RESOLUTION|>--- conflicted
+++ resolved
@@ -15,23 +15,14 @@
     <UseWpf>true</UseWpf>
   </PropertyGroup>
 
-<<<<<<< HEAD
-    <ItemGroup>
+  <ItemGroup>
     <PackageReference Include="ApprovalTests" Version="5.4.2" />
     <PackageReference Include="Fody" Version="6.2.6" PrivateAssets="all">
-=======
-  <ItemGroup>
-    <PackageReference Include="ApprovalTests" Version="5.4.1" />
-    <PackageReference Include="Fody" Version="6.2.5" PrivateAssets="all">
->>>>>>> df11d5b5
       <IncludeAssets>runtime; build; native; contentfiles; analyzers</IncludeAssets>
     </PackageReference>
     <PackageReference Include="LoadAssembliesOnStartup.Fody" Version="4.5.0" PrivateAssets="all" />
     <PackageReference Include="MethodTimer.Fody" Version="3.1.2" PrivateAssets="all" />
-<<<<<<< HEAD
-=======
     <PackageReference Include="Microsoft.NET.Test.Sdk" Version="16.7.1" />
->>>>>>> df11d5b5
     <PackageReference Include="ModuleInit.Fody" Version="2.1.1" PrivateAssets="all" />
     <PackageReference Include="Moq" Version="4.14.5" />
     <PackageReference Include="NUnit" Version="3.12.0" PrivateAssets="all" />
@@ -40,11 +31,7 @@
       <IncludeAssets>runtime; build; native; contentfiles; analyzers; buildtransitive</IncludeAssets>
     </PackageReference>
     <PackageReference Include="Obsolete.Fody" Version="5.2.1" PrivateAssets="all" />
-<<<<<<< HEAD
-    <PackageReference Include="PublicApiGenerator" Version="10.2.0" PrivateAssets="all" />    
-=======
     <PackageReference Include="PublicApiGenerator" Version="10.2.0" PrivateAssets="all" />
->>>>>>> df11d5b5
   </ItemGroup>
 
   <ItemGroup>
