﻿// --------------------------------------------------------------------------------------------------------------------
// <copyright file="UICompletedEventArgsTest.cs" company="Catel development team">
//   Copyright (c) 2008 - 2015 Catel development team. All rights reserved.
// </copyright>
// --------------------------------------------------------------------------------------------------------------------

namespace Catel.Tests.Services.EventArgs
{
    using Catel.Services;

    using NUnit.Framework;

    [TestFixture]
    public class UICompletedEventArgsTest
    {
        #region Methods
        [TestCase]
        public void UICompletedEventArgs_Constructor()
        {
<<<<<<< HEAD
            var completedEventArgs = new UICompletedEventArgs(new UIVisualizerResult(true, 15, null, null));
=======
            var completedEventArgs = new UICompletedEventArgs(new UIVisualizerContext
            {
                Data = 15
            }, true);
>>>>>>> 55d7cd48

            Assert.AreEqual(15, completedEventArgs.DataContext);
            Assert.AreEqual(true, completedEventArgs.DialogResult);
        }
        #endregion
    }
}<|MERGE_RESOLUTION|>--- conflicted
+++ resolved
@@ -17,14 +17,10 @@
         [TestCase]
         public void UICompletedEventArgs_Constructor()
         {
-<<<<<<< HEAD
-            var completedEventArgs = new UICompletedEventArgs(new UIVisualizerResult(true, 15, null, null));
-=======
             var completedEventArgs = new UICompletedEventArgs(new UIVisualizerContext
             {
                 Data = 15
             }, true);
->>>>>>> 55d7cd48
 
             Assert.AreEqual(15, completedEventArgs.DataContext);
             Assert.AreEqual(true, completedEventArgs.DialogResult);
