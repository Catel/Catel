﻿// --------------------------------------------------------------------------------------------------------------------
// <copyright file="ConfigurationService.cs" company="Catel development team">
//   Copyright (c) 2008 - 2015 Catel development team. All rights reserved.
// </copyright>
// --------------------------------------------------------------------------------------------------------------------


namespace Catel.Configuration
{
    using Runtime.Serialization;
    using Services;
    using System;
    using System.Globalization;
    using System.IO;
    using System.Runtime.Serialization;
    using Data;
    using Catel.Logging;
    using Runtime.Serialization.Xml;

#if UWP
    using Windows.Storage;
#else
    using System.Configuration;
    using System.Linq;
    using Path = IO.Path;
    using System.Timers;
    using System.Diagnostics;
#endif

    /// <summary>
    /// Configuration service implementation that allows customization how configuration values
    /// are being used inside an application.
    /// <para />
    /// This default implementation writes to the
    /// </summary>
    public partial class ConfigurationService : IConfigurationService
    {
        private static readonly ILog Log = LogManager.GetCurrentClassLogger();

        private readonly ISerializationManager _serializationManager;
        private readonly IObjectConverterService _objectConverterService;
        private readonly ISerializer _serializer;
        private readonly IAppDataService _appDataService;

#if NET || NETCORE || NETSTANDARD
        private DynamicConfiguration _localConfiguration;
        private DynamicConfiguration _roamingConfiguration;

        private readonly object _localConfigurationLock = new ();
        private readonly object _roamingConfigurationLock = new ();

        private readonly Timer _localSaveConfigurationTimer = new ();
        private readonly Timer _roamingSaveConfigurationTimer = new ();

        private IXmlSerializer _xmlSerializer;

        private string _localConfigFilePath;
        private string _roamingConfigFilePath;
#elif ANDROID
        private readonly global::Android.Content.ISharedPreferences _preferences =
            global::Android.Preferences.PreferenceManager.GetDefaultSharedPreferences(global::Android.App.Application.Context);
#endif

        private bool _suspendNotifications = false;
        private bool _hasPendingNotifications = false;

        /// <summary>
        /// Initializes a new instance of the <see cref="ConfigurationService" /> class.
        /// </summary>
        /// <param name="serializationManager">The serialization manager.</param>
        /// <param name="objectConverterService">The object converter service.</param>
        /// <param name="serializer">The serializer.</param>
        /// <param name="appDataService">The application data service.</param>
        public ConfigurationService(ISerializationManager serializationManager,
            IObjectConverterService objectConverterService, IXmlSerializer serializer, IAppDataService appDataService)
            : this(serializationManager, objectConverterService, (ISerializer)serializer, appDataService)
        {
        }

        /// <summary>
        /// Initializes a new instance of the <see cref="ConfigurationService" /> class.
        /// </summary>
        /// <param name="serializationManager">The serialization manager.</param>
        /// <param name="objectConverterService">The object converter service.</param>
        /// <param name="serializer">The serializer.</param>
        /// <param name="appDataService">The application data service.</param>
        public ConfigurationService(ISerializationManager serializationManager,
            IObjectConverterService objectConverterService, ISerializer serializer,
            IAppDataService appDataService)
        {
            Argument.IsNotNull("serializationManager", serializationManager);
            Argument.IsNotNull("objectConverterService", objectConverterService);
            Argument.IsNotNull("serializer", serializer);
            Argument.IsNotNull("appDataService", appDataService);

            _serializationManager = serializationManager;
            _objectConverterService = objectConverterService;
            _serializer = serializer;
            _appDataService = appDataService;

#if NET || NETCORE || NETSTANDARD
            _localSaveConfigurationTimer.Interval = GetSaveSettingsSchedulerIntervalInMilliseconds();
            _localSaveConfigurationTimer.Elapsed += OnLocalSaveConfigurationTimerElapsed;

            _roamingSaveConfigurationTimer.Interval = GetSaveSettingsSchedulerIntervalInMilliseconds();
            _roamingSaveConfigurationTimer.Elapsed += OnRoamingSaveConfigurationTimerElapsed;
#endif
        }

        #region Events
        /// <summary>
        /// Occurs when the configuration has changed.
        /// </summary>
        public event EventHandler<ConfigurationChangedEventArgs> ConfigurationChanged;
        #endregion

        #region Methods
        /// <summary>
        /// Gets the configuration file name for the specified application data target.
        /// </summary>
        /// <param name="applicationDataTarget">The application data target.</param>
        /// <returns>Returns the full configuration filename for the specified application data target.</returns>
        protected virtual string GetConfigurationFileName(Catel.IO.ApplicationDataTarget applicationDataTarget)
        {
            var filename = System.IO.Path.Combine(_appDataService.GetApplicationDataDirectory(applicationDataTarget), "configuration.xml");
            return filename;
        }

        protected virtual double GetSaveSettingsSchedulerIntervalInMilliseconds()
        {
            return 100d;
        }

        /// <summary>
        /// Suspends the notifications of this service until the returned object is disposed.
        /// </summary>
        /// <returns>IDisposable.</returns>
        public IDisposable SuspendNotifications()
        {
            return new DisposableToken<ConfigurationService>(this,
                x =>
                {
                    x.Instance._suspendNotifications = true;
                },
                x =>
                {
                    x.Instance._suspendNotifications = false;
                    if (x.Instance._hasPendingNotifications)
                    {
                        x.Instance.RaiseConfigurationChanged(ConfigurationContainer.Roaming, string.Empty, string.Empty);
                        x.Instance._hasPendingNotifications = false;
                    }
                });
        }

        /// <summary>
        /// Gets the configuration value.
        /// </summary>
        /// <typeparam name="T">The type of the value to retrieve.</typeparam>
        /// <param name="container">The container.</param>
        /// <param name="key">The key.</param>
        /// <param name="defaultValue">The default value. Will be returned if the value cannot be found.</param>
        /// <returns>The configuration value.</returns>
        /// <exception cref="ArgumentException">The <paramref name="key" /> is <c>null</c> or whitespace.</exception>
        public virtual T GetValue<T>(ConfigurationContainer container, string key, T defaultValue = default(T))
        {
            Argument.IsNotNullOrWhitespace("key", key);

            key = GetFinalKey(key);

            lock (GetLockObject(container))
            {
                try
                {
                    if (!ValueExists(container, key))
                    {
                        return defaultValue;
                    }

                    var value = GetValueFromStore(container, key);
                    if (value is null)
                    {
                        return defaultValue;
                    }

                    // ObjectConverterService doesn't support object, but just return the value as is
                    if (typeof(T) == typeof(object))
                    {
                        return (T)(object)value;
                    }

<<<<<<< HEAD
                return (T)_objectConverterService.ConvertFromStringToObject(value, typeof(T), CultureInfo.InvariantCulture);
            }
            catch (Exception ex)
            {
                Log.Warning(ex, $"Failed to retrieve configuration value '{Enum<ConfigurationContainer>.ToString(container)}.{key}', returning default value");
=======
                    return (T)_objectConverterService.ConvertFromStringToObject(value, typeof(T), CultureInfo.InvariantCulture);
                }
                catch (Exception ex)
                {
                    Log.Warning(ex, $"Failed to retrieve configuration value '{container}.{key}', returning default value");
>>>>>>> 2ca56dbc

                    return defaultValue;
                }
            }
        }

        /// <summary>
        /// Sets the configuration value.
        /// </summary>
        /// <param name="container">The container.</param>
        /// <param name="key">The key.</param>
        /// <param name="value">The value.</param>
        /// <exception cref="ArgumentException">The <paramref name="key" /> is <c>null</c> or whitespace.</exception>
        public virtual void SetValue(ConfigurationContainer container, string key, object value)
        {
            Argument.IsNotNullOrWhitespace("key", key);

            var originalKey = key;
            key = GetFinalKey(key);
            var raiseEvent = false;

            lock (GetLockObject(container))
            {
                var stringValue = _objectConverterService.ConvertFromObjectToString(value, CultureInfo.InvariantCulture);
                var existingValue = GetValueFromStore(container, key);

                SetValueToStore(container, key, stringValue);

                if (!string.Equals(stringValue, existingValue))
                {
                    raiseEvent = true;
                }
            }

            if (raiseEvent)
            {
                RaiseConfigurationChanged(container, originalKey, value);
            }
        }

        /// <summary>
        /// Determines whether the specified value is available.
        /// </summary>
        /// <param name="container">The container.</param>
        /// <param name="key">The key.</param>
        /// <returns><c>true</c> if the specified value is available; otherwise, <c>false</c>.</returns>
        /// <exception cref="ArgumentException">The <paramref name="key" /> is <c>null</c> or whitespace.</exception>
        public virtual bool IsValueAvailable(ConfigurationContainer container, string key)
        {
            Argument.IsNotNullOrWhitespace("key", key);

            key = GetFinalKey(key);

            return ValueExists(container, key);
        }

        /// <summary>
        /// Initializes the value by setting the value to the <paramref name="defaultValue" /> if the value does not yet exist.
        /// </summary>
        /// <param name="container">The container.</param>
        /// <param name="key">The key.</param>
        /// <param name="defaultValue">The default value.</param>
        /// <exception cref="ArgumentException">The <paramref name="key" /> is <c>null</c> or whitespace.</exception>
        public virtual void InitializeValue(ConfigurationContainer container, string key, object defaultValue)
        {
            Argument.IsNotNullOrWhitespace("key", key);

            lock (GetLockObject(container))
            {
                if (!IsValueAvailable(container, key))
                {
                    SetValue(container, key, defaultValue);
                }
            }
        }

#if NET || NETCORE || NETSTANDARD
        /// <summary>
        /// Sets the roaming config file path.
        /// </summary>
        /// <param name="filePath">The file path. </param>
        public virtual void SetRoamingConfigFilePath(string filePath)
        {
            Argument.IsNotNullOrEmpty(nameof(filePath), filePath);

            Log.Debug($"Setting roaming config file path to '{filePath}'");

            lock (GetLockObject(ConfigurationContainer.Roaming))
            {
                _roamingConfigFilePath = filePath;
                _roamingConfiguration = LoadConfiguration(filePath);
            }
        }

        /// <summary>
        /// Sets the roaming config file path.
        /// </summary>
        /// <param name="filePath">The file path. </param>
        public virtual void SetLocalConfigFilePath(string filePath)
        {
            Argument.IsNotNullOrEmpty(nameof(filePath), filePath);

            Log.Debug($"Setting local config file path to '{filePath}'");

            lock (GetLockObject(ConfigurationContainer.Local))
            {
                _localConfigFilePath = filePath;
                _localConfiguration = LoadConfiguration(filePath);
            }
        }

        protected virtual DynamicConfiguration LoadConfiguration(string fileName)
        {
            var stopwatch = Stopwatch.StartNew();

            if (!File.Exists(fileName))
            {
                // No file, we can really start from scratch
                return new DynamicConfiguration();
            }

            // Try for 5 seconds
            while (stopwatch.ElapsedMilliseconds < 5000)
            {
                try
                {
                    using (var fileStream = File.Open(fileName, FileMode.Open))
                    {
                        if (!fileStream.CanRead)
                        {
                            continue;
                        }

                        var configuration = SavableModelBase<DynamicConfiguration>.Load(fileStream, _serializer);
                        return configuration;
                    }
                }
                catch (IOException)
                {
                    // allow
                }
            }

            throw Log.ErrorAndCreateException<InvalidOperationException>($"File '{fileName}' could not be used to load the configuration, it was locked for too long");
        }
#endif

        /// <summary>
        /// Determines whether the specified key value exists in the configuration.
        /// </summary>
        /// <param name="container">The container.</param>
        /// <param name="key">The key.</param>
        /// <returns><c>true</c> if the value exists, <c>false</c> otherwise.</returns>
        protected virtual bool ValueExists(ConfigurationContainer container, string key)
        {
            lock (GetLockObject(container))
            {
#if (XAMARIN && !ANDROID)
                throw Log.ErrorAndCreateException<NotSupportedInPlatformException>("No configuration objects available");
#elif ANDROID
                return _preferences.Contains(key);
#elif UWP
                var settings = GetSettingsContainer(container);
                return settings.Values.ContainsKey(key);
#else
                var settings = GetSettingsContainer(container);
                return settings.IsConfigurationValueSet(key);
#endif
            }
        }

        /// <summary>
        /// Gets the value from the store.
        /// </summary>
        /// <param name="container">The container.</param>
        /// <param name="key">The key.</param>
        /// <returns>The value.</returns>
        protected virtual string GetValueFromStore(ConfigurationContainer container, string key)
        {
            lock (GetLockObject(container))
            {
#if (XAMARIN && !ANDROID)
                throw Log.ErrorAndCreateException<NotSupportedInPlatformException>("No configuration objects available");
#elif ANDROID
                return _preferences.GetString(key, null);
#elif UWP
                var settings = GetSettingsContainer(container);
                return (string)settings.Values[key];
#else
                var settings = GetSettingsContainer(container);
                return settings.GetConfigurationValue<string>(key, string.Empty);
#endif
            }
        }

        /// <summary>
        /// Sets the value to the store.
        /// </summary>
        /// <param name="container">The container.</param>
        /// <param name="key">The key.</param>
        /// <param name="value">The value.</param>
        protected virtual void SetValueToStore(ConfigurationContainer container, string key, string value)
        {
            lock (GetLockObject(container))
            {
#if (XAMARIN && !ANDROID)
                throw Log.ErrorAndCreateException<NotSupportedInPlatformException>("No configuration objects available");
#elif ANDROID
                _preferences.Edit()
                        .PutString(key, value)
                        .Apply();
#elif UWP
                var settings = GetSettingsContainer(container);
                settings.Values[key] = value;
#else
                var settings = GetSettingsContainer(container);

                if (!settings.IsConfigurationValueSet(key))
                {
                    settings.RegisterConfigurationKey(key);
                }

                settings.SetConfigurationValue(key, value);

                ScheduleSaveConfiguration(container);
#endif
            }
        }

        /// <summary>
        /// Gets the final key. This method allows customization of the key.
        /// </summary>
        /// <param name="key">The key.</param>
        /// <returns>System.String.</returns>
        protected virtual string GetFinalKey(string key)
        {
            key = key.Replace(" ", "_");

            return key;
        }

        protected object GetLockObject(ConfigurationContainer container)
        {
            switch (container)
            {
                case ConfigurationContainer.Local:
                    return _localConfigurationLock;

                case ConfigurationContainer.Roaming:
                    return _roamingConfigurationLock;
            }

            throw Log.ErrorAndCreateException<InvalidOperationException>($"Container type '{container}' has no lock object");
        }

        protected void RaiseConfigurationChanged(ConfigurationContainer container, string key, object value)
        {
            if (_suspendNotifications)
            {
                _hasPendingNotifications = true;
                return;
            }

            ConfigurationChanged?.Invoke(this, new ConfigurationChangedEventArgs(container, key, value));
        }
        #endregion
    }
}<|MERGE_RESOLUTION|>--- conflicted
+++ resolved
@@ -189,19 +189,11 @@
                         return (T)(object)value;
                     }
 
-<<<<<<< HEAD
-                return (T)_objectConverterService.ConvertFromStringToObject(value, typeof(T), CultureInfo.InvariantCulture);
-            }
-            catch (Exception ex)
-            {
-                Log.Warning(ex, $"Failed to retrieve configuration value '{Enum<ConfigurationContainer>.ToString(container)}.{key}', returning default value");
-=======
                     return (T)_objectConverterService.ConvertFromStringToObject(value, typeof(T), CultureInfo.InvariantCulture);
                 }
                 catch (Exception ex)
                 {
-                    Log.Warning(ex, $"Failed to retrieve configuration value '{container}.{key}', returning default value");
->>>>>>> 2ca56dbc
+                	Log.Warning(ex, $"Failed to retrieve configuration value '{Enum<ConfigurationContainer>.ToString(container)}.{key}', returning default value");
 
                     return defaultValue;
                 }
