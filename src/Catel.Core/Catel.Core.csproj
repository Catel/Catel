--- conflicted
+++ resolved
@@ -16,13 +16,8 @@
   </PropertyGroup>
 
   <ItemGroup>
-<<<<<<< HEAD
-    <PackageReference Include="Catel.Fody" Version="4.10.0-alpha0522" PrivateAssets="all" />
-    <PackageReference Include="Fody" Version="6.9.1" PrivateAssets="all">
-=======
-    <PackageReference Include="Catel.Fody" Version="4.10.0" PrivateAssets="all" />
+    <PackageReference Include="Catel.Fody" Version="4.9.0" PrivateAssets="all" />
     <PackageReference Include="Fody" Version="6.9.2" PrivateAssets="all">
->>>>>>> b11b1872
       <IncludeAssets>runtime; build; native; contentfiles; analyzers</IncludeAssets>
     </PackageReference>
     <PackageReference Include="MethodTimer.Fody" Version="3.2.3" PrivateAssets="all" />
@@ -36,12 +31,8 @@
   </ItemGroup>
 
   <ItemGroup Condition=" $(TargetFramework.StartsWith('net9.0')) ">
-<<<<<<< HEAD
-    <PackageReference Include="System.Configuration.ConfigurationManager" Version="9.0.2" />
-    <PackageReference Include="Microsoft.Extensions.DependencyInjection" Version="9.0.2" />
-=======
     <PackageReference Include="System.Configuration.ConfigurationManager" Version="9.0.4" />
->>>>>>> b11b1872
+    <PackageReference Include="Microsoft.Extensions.DependencyInjection" Version="9.0.4" />
   </ItemGroup>
 
   <ItemGroup>
