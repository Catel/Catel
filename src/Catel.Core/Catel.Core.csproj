--- conflicted
+++ resolved
@@ -1,10 +1,6 @@
 ﻿<Project Sdk="MSBuild.Sdk.Extras">
   <PropertyGroup>
-<<<<<<< HEAD
-    <TargetFrameworks>net46;net47;net48;netcoreapp3.1;net5.0;netstandard2.0</TargetFrameworks>
-=======
     <TargetFrameworks>net47;net48;netcoreapp3.1;net5.0;net6.0;netstandard2.0</TargetFrameworks>
->>>>>>> cd9e066b
     <AssemblyName>Catel.Core</AssemblyName>
     <RootNamespace>Catel</RootNamespace>
     <DefaultLanguage>en-US</DefaultLanguage>
@@ -28,17 +24,6 @@
     <PackageReference Include="ModuleInit.Fody" Version="2.1.1" PrivateAssets="all" />
     <PackageReference Include="Obsolete.Fody" Version="5.2.1" PrivateAssets="all" />
     <PackageReference Include="System.Runtime.Serialization.Xml" Version="4.3.0" />
-  </ItemGroup>
-
-<<<<<<< HEAD
-  <!-- .NET 4.6 -->
-  <ItemGroup Condition="'$(TargetFramework)' == 'net46'">
-    <PackageReference Include="System.Runtime.Serialization.Formatters" Version="4.3.0" />
-    <Reference Include="System.Configuration" />
-  </ItemGroup>
-
-=======
->>>>>>> cd9e066b
   <!-- .NET 4.7 -->
   <ItemGroup Condition="'$(TargetFramework)' == 'net47'">
     <PackageReference Include="System.ComponentModel.Annotations" Version="5.0.0" />
@@ -67,25 +52,10 @@
     <PackageReference Include="System.Runtime.Serialization.Formatters" Version="4.3.0" />
   </ItemGroup>
 
-<<<<<<< HEAD
-  <!-- UAP 10.0 -->
-  <ItemGroup Condition="'$(TargetFramework)' == 'uap10.0'">
-    <PackageReference Include="System.Runtime.InteropServices.WindowsRuntime" Version="4.3.0" />
-    <PackageReference Include="System.Runtime.WindowsRuntime" Version="4.7.0" />
-    <PackageReference Include="System.Runtime.Serialization.Formatters" Version="4.3.0" />
-  </ItemGroup>
-
-  <!-- UAP 10.0.16299 -->
-  <ItemGroup Condition="'$(TargetFramework)' == 'uap10.0.16299'">
-    <PackageReference Include="System.ComponentModel.TypeConverter" Version="4.3.0" />
-    <PackageReference Include="System.Runtime.InteropServices.WindowsRuntime" Version="4.3.0" />
-    <PackageReference Include="System.Runtime.WindowsRuntime" Version="4.7.0" />
-=======
   <!-- .NET 6.0 -->
   <ItemGroup Condition="'$(TargetFramework)' == 'net6.0' Or '$(TargetFramework)' == 'net6.0-windows'">
     <PackageReference Include="System.ComponentModel.Annotations" Version="5.0.0" />
     <PackageReference Include="System.Configuration.ConfigurationManager" Version="6.0.0" />
->>>>>>> cd9e066b
     <PackageReference Include="System.Runtime.Serialization.Formatters" Version="4.3.0" />
   </ItemGroup>
 
