--- conflicted
+++ resolved
@@ -248,11 +248,7 @@
                         serializerModifier.SerializeMember(context, member);
                     }
 
-<<<<<<< HEAD
-                    if (ShouldSerializeUsingParse(member.GetBestMemberType()))
-=======
                     if (ShouldSerializeUsingParse(member, true))
->>>>>>> 573656ac
                     {
                         var objectToStringValue = SerializeUsingObjectToString(context, member);
                         if (!string.IsNullOrWhiteSpace(objectToStringValue))
