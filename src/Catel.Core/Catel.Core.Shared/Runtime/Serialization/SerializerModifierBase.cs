--- conflicted
+++ resolved
@@ -33,8 +33,6 @@
         }
 
         /// <summary>
-<<<<<<< HEAD
-=======
         /// Returns whether the serializer should serialize the member using <c>ToString(IFormatProvider)</c> and <c>Parse(string, IFormatProvider)</c>.
         /// </summary>
         /// <returns><c>true</c> if the member should be serialized using parse, <c>false</c> if not. Return <c>null</c> if the serializer should decide automatically.</returns>
@@ -44,7 +42,6 @@
         }
 
         /// <summary>
->>>>>>> 573656ac
         /// Determines whether the specified member should be ignored.
         /// </summary>
         /// <param name="context">The context.</param>
