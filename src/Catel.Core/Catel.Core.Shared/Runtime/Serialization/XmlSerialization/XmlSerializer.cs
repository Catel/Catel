--- conflicted
+++ resolved
@@ -355,7 +355,7 @@
                 var properties = modelType.GetPropertiesEx();
                 foreach (var property in properties)
                 {
-                    if (property.IsDecoratedWithAttribute<XmlIgnoreAttribute>())
+                    if (AttributeHelper.IsDecoratedWithAttribute<XmlIgnoreAttribute>(property))
                     {
                         ignoredProperties.Add(property.Name);
                     }
@@ -409,7 +409,7 @@
             }
 
             XmlRootAttribute xmlRootAttribute;
-            if (modelType.TryGetAttribute(out xmlRootAttribute))
+            if (AttributeHelper.TryGetAttribute(modelType, out xmlRootAttribute))
             {
                 return xmlRootAttribute.ElementName;
             }
@@ -606,11 +606,7 @@
 
             var isDeserialized = false;
 
-<<<<<<< HEAD
-            if (propertyTypeToDeserialize == typeof(string) && ShouldSerializeUsingParse(memberValue.MemberType))
-=======
             if (propertyTypeToDeserialize == typeof(string) && ShouldSerializeUsingParse(memberValue, false))
->>>>>>> 573656ac
             {
                 var tempValue = memberValue.Value;
                 memberValue.Value = element.Value;
