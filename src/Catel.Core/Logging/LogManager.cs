--- conflicted
+++ resolved
@@ -261,18 +261,12 @@
         /// </summary>
         static LogManager()
         {
-<<<<<<< HEAD
-#if NET || NETCORE
+#if NET
             AppDomain.CurrentDomain.DomainUnload += async (sender, e) => await FlushAllAsync();
             AppDomain.CurrentDomain.UnhandledException += async (sender, e) => await FlushAllAsync();
-=======
-#if NET
-            AppDomain.CurrentDomain.DomainUnload += (sender, e) => FlushAll();
-            AppDomain.CurrentDomain.UnhandledException += (sender, e) => FlushAll();
 #elif NETCORE
-            AppDomain.CurrentDomain.ProcessExit += (sender, e) => FlushAll();
-            AppDomain.CurrentDomain.UnhandledException += (sender, e) => FlushAll();
->>>>>>> df11d5b5
+            AppDomain.CurrentDomain.ProcessExit += async (sender, e) => await FlushAllAsync();
+            AppDomain.CurrentDomain.UnhandledException += async (sender, e) => await FlushAllAsync();
 #endif
         }
         #endregion
